--- conflicted
+++ resolved
@@ -6907,7 +6907,6 @@
     }
 }
 
-<<<<<<< HEAD
 #[derive(Clone, Debug, PartialEq, Eq)]
 #[cfg_attr(feature = "trace", derive(serde::Serialize))]
 #[cfg_attr(feature = "replay", derive(serde::Deserialize))]
@@ -7006,8 +7005,6 @@
     }
 }
 
-=======
->>>>>>> cf8e11ef
 bitflags::bitflags!(
     /// Flags for acceleration structures
     #[derive(Clone, Copy, Debug, PartialEq, Eq, Hash)]
@@ -7038,15 +7035,12 @@
 );
 impl_bitflags!(AccelerationStructureGeometryFlags);
 
-<<<<<<< HEAD
 /// Alignemnet requirement for transform buffers used in acceleration structure builds
 pub const TRANSFORM_BUFFER_ALIGNMENT: BufferAddress = 16;
 
 /// Alignemnet requirement for instanc buffers used in acceleration structure builds
 pub const INSTANCE_BUFFER_ALIGNMENT: BufferAddress = 16;
 
-=======
->>>>>>> cf8e11ef
 pub use send_sync::*;
 
 #[doc(hidden)]
