/*! This library describes the API surface of WebGPU that is agnostic of the backend.
 *  This API is used for targeting both Web and Native.
 */

#![cfg_attr(docsrs, feature(doc_cfg, doc_auto_cfg))]
#![allow(
    // We don't use syntax sugar where it's not necessary.
    clippy::match_like_matches_macro,
)]
#![warn(missing_docs, unsafe_op_in_unsafe_fn)]

#[cfg(any(feature = "serde", test))]
use serde::{Deserialize, Serialize};
use std::hash::{Hash, Hasher};
use std::path::PathBuf;
use std::{num::NonZeroU32, ops::Range};

pub mod assertions;

// Use this macro instead of the one provided by the bitflags_serde_shim crate
// because the latter produces an error when deserializing bits that are not
// specified in the bitflags, while we want deserialization to succeed and
// and unspecified bits to lead to errors handled in wgpu-core.
// Note that plainly deriving Serialize and Deserialized would have a similar
// behavior to this macro (unspecified bit do not produce an error).
macro_rules! impl_bitflags {
    ($name:ident) => {
        #[cfg(feature = "trace")]
        impl serde::Serialize for $name {
            fn serialize<S>(&self, serializer: S) -> Result<S::Ok, S::Error>
            where
                S: serde::Serializer,
            {
                self.bits().serialize(serializer)
            }
        }

        #[cfg(feature = "replay")]
        impl<'de> serde::Deserialize<'de> for $name {
            fn deserialize<D>(deserializer: D) -> Result<$name, D::Error>
            where
                D: serde::Deserializer<'de>,
            {
                let value = <_ as serde::Deserialize<'de>>::deserialize(deserializer)?;
                // Note: newer version of bitflags replaced from_bits_unchecked with
                // from_bits_retain which is not marked as unsafe (same implementation).
                Ok(unsafe { $name::from_bits_unchecked(value) })
            }
        }

        impl $name {
            /// Returns true if the bitflags contains bits that are not part of
            /// the bitflags definition.
            pub fn contains_invalid_bits(&self) -> bool {
                let all = Self::all().bits();
                (self.bits() | all) != all
            }
        }
    };
}

/// Integral type used for buffer offsets.
pub type BufferAddress = u64;
/// Integral type used for buffer slice sizes.
pub type BufferSize = std::num::NonZeroU64;
/// Integral type used for binding locations in shaders.
pub type ShaderLocation = u32;
/// Integral type used for dynamic bind group offsets.
pub type DynamicOffset = u32;

/// Buffer-Texture copies must have [`bytes_per_row`] aligned to this number.
///
/// This doesn't apply to [`Queue::write_texture`][Qwt].
///
/// [`bytes_per_row`]: ImageDataLayout::bytes_per_row
/// [Qwt]: ../wgpu/struct.Queue.html#method.write_texture
pub const COPY_BYTES_PER_ROW_ALIGNMENT: u32 = 256;
/// An offset into the query resolve buffer has to be aligned to this.
pub const QUERY_RESOLVE_BUFFER_ALIGNMENT: BufferAddress = 256;
/// Buffer to buffer copy as well as buffer clear offsets and sizes must be aligned to this number.
pub const COPY_BUFFER_ALIGNMENT: BufferAddress = 4;
/// Size to align mappings.
pub const MAP_ALIGNMENT: BufferAddress = 8;
/// Vertex buffer strides have to be aligned to this number.
pub const VERTEX_STRIDE_ALIGNMENT: BufferAddress = 4;
/// Alignment all push constants need
pub const PUSH_CONSTANT_ALIGNMENT: u32 = 4;
/// Maximum queries in a query set
pub const QUERY_SET_MAX_QUERIES: u32 = 8192;
/// Size of a single piece of query data.
pub const QUERY_SIZE: u32 = 8;

/// Backends supported by wgpu.
#[repr(u8)]
#[derive(Clone, Copy, Debug, PartialEq, Eq, Hash)]
#[cfg_attr(feature = "trace", derive(Serialize))]
#[cfg_attr(feature = "replay", derive(Deserialize))]
pub enum Backend {
    /// Dummy backend, used for testing.
    Empty = 0,
    /// Vulkan API
    Vulkan = 1,
    /// Metal API (Apple platforms)
    Metal = 2,
    /// Direct3D-12 (Windows)
    Dx12 = 3,
    /// Direct3D-11 (Windows)
    Dx11 = 4,
    /// OpenGL ES-3 (Linux, Android)
    Gl = 5,
    /// WebGPU in the browser
    BrowserWebGpu = 6,
}

/// Power Preference when choosing a physical adapter.
///
/// Corresponds to [WebGPU `GPUPowerPreference`](
/// https://gpuweb.github.io/gpuweb/#enumdef-gpupowerpreference).
#[repr(C)]
#[derive(Copy, Clone, Debug, Default, PartialEq, Eq, Hash)]
#[cfg_attr(feature = "trace", derive(Serialize))]
#[cfg_attr(feature = "replay", derive(Deserialize))]
#[cfg_attr(feature = "serde", serde(rename_all = "kebab-case"))]
pub enum PowerPreference {
    /// Adapter that uses the least possible power. This is often an integrated GPU.
    #[default]
    LowPower = 0,
    /// Adapter that has the highest performance. This is often a discrete GPU.
    HighPerformance = 1,
}

bitflags::bitflags! {
    /// Represents the backends that wgpu will use.
    #[repr(transparent)]
    pub struct Backends: u32 {
        /// Supported on Windows, Linux/Android, and macOS/iOS via Vulkan Portability (with the Vulkan feature enabled)
        const VULKAN = 1 << Backend::Vulkan as u32;
        /// Currently unsupported
        const GL = 1 << Backend::Gl as u32;
        /// Supported on macOS/iOS
        const METAL = 1 << Backend::Metal as u32;
        /// Supported on Windows 10
        const DX12 = 1 << Backend::Dx12 as u32;
        /// Supported on Windows 7+
        const DX11 = 1 << Backend::Dx11 as u32;
        /// Supported when targeting the web through webassembly
        const BROWSER_WEBGPU = 1 << Backend::BrowserWebGpu as u32;
        /// All the apis that wgpu offers first tier of support for.
        ///
        /// Vulkan + Metal + DX12 + Browser WebGPU
        const PRIMARY = Self::VULKAN.bits
            | Self::METAL.bits
            | Self::DX12.bits
            | Self::BROWSER_WEBGPU.bits;
        /// All the apis that wgpu offers second tier of support for. These may
        /// be unsupported/still experimental.
        ///
        /// OpenGL + DX11
        const SECONDARY = Self::GL.bits | Self::DX11.bits;
    }
}

impl_bitflags!(Backends);

impl From<Backend> for Backends {
    fn from(backend: Backend) -> Self {
        Self::from_bits(1 << backend as u32).unwrap()
    }
}

/// Options for requesting adapter.
///
/// Corresponds to [WebGPU `GPURequestAdapterOptions`](
/// https://gpuweb.github.io/gpuweb/#dictdef-gpurequestadapteroptions).
#[repr(C)]
#[derive(Clone, Debug, PartialEq, Eq, Hash)]
#[cfg_attr(feature = "trace", derive(Serialize))]
#[cfg_attr(feature = "replay", derive(Deserialize))]
pub struct RequestAdapterOptions<S> {
    /// Power preference for the adapter.
    pub power_preference: PowerPreference,
    /// Indicates that only a fallback adapter can be returned. This is generally a "software"
    /// implementation on the system.
    pub force_fallback_adapter: bool,
    /// Surface that is required to be presentable with the requested adapter. This does not
    /// create the surface, only guarantees that the adapter can present to said surface.
    pub compatible_surface: Option<S>,
}

impl<S> Default for RequestAdapterOptions<S> {
    fn default() -> Self {
        Self {
            power_preference: PowerPreference::default(),
            force_fallback_adapter: false,
            compatible_surface: None,
        }
    }
}

//TODO: make robust resource access configurable

bitflags::bitflags! {
    /// Features that are not guaranteed to be supported.
    ///
    /// These are either part of the webgpu standard, or are extension features supported by
    /// wgpu when targeting native.
    ///
    /// If you want to use a feature, you need to first verify that the adapter supports
    /// the feature. If the adapter does not support the feature, requesting a device with it enabled
    /// will panic.
    ///
    /// Corresponds to [WebGPU `GPUFeatureName`](
    /// https://gpuweb.github.io/gpuweb/#enumdef-gpufeaturename).
    #[repr(transparent)]
    #[derive(Default)]
    pub struct Features: u64 {
        //
        // ---- Start numbering at 1 << 0 ----
        //
        // WebGPU features:
        //

        /// By default, polygon depth is clipped to 0-1 range before/during rasterization.
        /// Anything outside of that range is rejected, and respective fragments are not touched.
        ///
        /// With this extension, we can disabling clipping. That allows
        /// shadow map occluders to be rendered into a tighter depth range.
        ///
        /// Supported platforms:
        /// - desktops
        /// - some mobile chips
        ///
        /// This is a web and native feature.
        const DEPTH_CLIP_CONTROL = 1 << 0;
        /// Allows for explicit creation of textures of format [`TextureFormat::Depth32FloatStencil8`]
        ///
        /// Supported platforms:
        /// - Vulkan (mostly)
        /// - DX12
        /// - Metal
        ///
        /// This is a web and native feature.
        const DEPTH32FLOAT_STENCIL8 = 1 << 2;
        /// Enables BCn family of compressed textures. All BCn textures use 4x4 pixel blocks
        /// with 8 or 16 bytes per block.
        ///
        /// Compressed textures sacrifice some quality in exchange for significantly reduced
        /// bandwidth usage.
        ///
        /// Support for this feature guarantees availability of [`TextureUsages::COPY_SRC | TextureUsages::COPY_DST | TextureUsages::TEXTURE_BINDING`] for BCn formats.
        /// [`Features::TEXTURE_ADAPTER_SPECIFIC_FORMAT_FEATURES`] may enable additional usages.
        ///
        /// Supported Platforms:
        /// - desktops
        ///
        /// This is a web and native feature.
        const TEXTURE_COMPRESSION_BC = 1 << 3;
        /// Enables ETC family of compressed textures. All ETC textures use 4x4 pixel blocks.
        /// ETC2 RGB and RGBA1 are 8 bytes per block. RTC2 RGBA8 and EAC are 16 bytes per block.
        ///
        /// Compressed textures sacrifice some quality in exchange for significantly reduced
        /// bandwidth usage.
        ///
        /// Support for this feature guarantees availability of [`TextureUsages::COPY_SRC | TextureUsages::COPY_DST | TextureUsages::TEXTURE_BINDING`] for ETC2 formats.
        /// [`Features::TEXTURE_ADAPTER_SPECIFIC_FORMAT_FEATURES`] may enable additional usages.
        ///
        /// Supported Platforms:
        /// - Intel/Vulkan
        /// - Mobile (some)
        ///
        /// This is a web and native feature.
        const TEXTURE_COMPRESSION_ETC2 = 1 << 4;
        /// Enables ASTC family of compressed textures. ASTC textures use pixel blocks varying from 4x4 to 12x12.
        /// Blocks are always 16 bytes.
        ///
        /// Compressed textures sacrifice some quality in exchange for significantly reduced
        /// bandwidth usage.
        ///
        /// Support for this feature guarantees availability of [`TextureUsages::COPY_SRC | TextureUsages::COPY_DST | TextureUsages::TEXTURE_BINDING`] for ASTC formats.
        /// [`Features::TEXTURE_ADAPTER_SPECIFIC_FORMAT_FEATURES`] may enable additional usages.
        ///
        /// Supported Platforms:
        /// - Intel/Vulkan
        /// - Mobile (some)
        ///
        /// This is a web and native feature.
        const TEXTURE_COMPRESSION_ASTC_LDR = 1 << 5;
        /// Allows non-zero value for the "first instance" in indirect draw calls.
        ///
        /// Supported Platforms:
        /// - Vulkan (mostly)
        /// - DX12
        /// - Metal
        ///
        /// This is a web and native feature.
        const INDIRECT_FIRST_INSTANCE = 1 << 6;
        /// Enables use of Timestamp Queries. These queries tell the current gpu timestamp when
        /// all work before the query is finished. Call [`CommandEncoder::write_timestamp`],
        /// [`RenderPassEncoder::write_timestamp`], or [`ComputePassEncoder::write_timestamp`] to
        /// write out a timestamp.
        ///
        /// They must be resolved using [`CommandEncoder::resolve_query_sets`] into a buffer,
        /// then the result must be multiplied by the timestamp period [`Queue::get_timestamp_period`]
        /// to get the timestamp in nanoseconds. Multiple timestamps can then be diffed to get the
        /// time for operations between them to finish.
        ///
        /// Supported Platforms:
        /// - Vulkan
        /// - DX12
        ///
        /// This is currently unimplemented on Metal.
        ///
        /// This is a web and native feature.
        const TIMESTAMP_QUERY = 1 << 7;
        /// Enables use of Pipeline Statistics Queries. These queries tell the count of various operations
        /// performed between the start and stop call. Call [`RenderPassEncoder::begin_pipeline_statistics_query`] to start
        /// a query, then call [`RenderPassEncoder::end_pipeline_statistics_query`] to stop one.
        ///
        /// They must be resolved using [`CommandEncoder::resolve_query_sets`] into a buffer.
        /// The rules on how these resolve into buffers are detailed in the documentation for [`PipelineStatisticsTypes`].
        ///
        /// Supported Platforms:
        /// - Vulkan
        /// - DX12
        ///
        /// This is a web and native feature.
        const PIPELINE_STATISTICS_QUERY = 1 << 8;
        /// Allows shaders to acquire the FP16 ability
        ///
        /// Note: this is not supported in naga yet，only through spir-v passthrough right now.
        ///
        /// Supported Platforms:
        /// - Vulkan
        /// - Metal
        ///
        /// This is a web and native feature.
        const SHADER_FLOAT16 = 1 << 9;

        //
        // ---- Restart Numbering for Native Features ---
        //
        // Native Features:
        //

        /// Webgpu only allows the MAP_READ and MAP_WRITE buffer usage to be matched with
        /// COPY_DST and COPY_SRC respectively. This removes this requirement.
        ///
        /// This is only beneficial on systems that share memory between CPU and GPU. If enabled
        /// on a system that doesn't, this can severely hinder performance. Only use if you understand
        /// the consequences.
        ///
        /// Supported platforms:
        /// - Vulkan
        /// - DX12
        /// - Metal
        ///
        /// This is a native only feature.
        const MAPPABLE_PRIMARY_BUFFERS = 1 << 16;
        /// Allows the user to create uniform arrays of textures in shaders:
        ///
        /// ex.
        /// - `var textures: binding_array<texture_2d<f32>, 10>` (WGSL)
        /// - `uniform texture2D textures[10]` (GLSL)
        ///
        /// If [`Features::STORAGE_RESOURCE_BINDING_ARRAY`] is supported as well as this, the user
        /// may also create uniform arrays of storage textures.
        ///
        /// ex.
        /// - `var textures: array<texture_storage_2d<f32, write>, 10>` (WGSL)
        /// - `uniform image2D textures[10]` (GLSL)
        ///
        /// This capability allows them to exist and to be indexed by dynamically uniform
        /// values.
        ///
        /// Supported platforms:
        /// - DX12
        /// - Metal (with MSL 2.0+ on macOS 10.13+)
        /// - Vulkan
        ///
        /// This is a native only feature.
        const TEXTURE_BINDING_ARRAY = 1 << 17;
        /// Allows the user to create arrays of buffers in shaders:
        ///
        /// ex.
        /// - `var<uniform> buffer_array: array<MyBuffer, 10>` (WGSL)
        /// - `uniform myBuffer { ... } buffer_array[10]` (GLSL)
        ///
        /// This capability allows them to exist and to be indexed by dynamically uniform
        /// values.
        ///
        /// If [`Features::STORAGE_RESOURCE_BINDING_ARRAY`] is supported as well as this, the user
        /// may also create arrays of storage buffers.
        ///
        /// ex.
        /// - `var<storage> buffer_array: array<MyBuffer, 10>` (WGSL)
        /// - `buffer myBuffer { ... } buffer_array[10]` (GLSL)
        ///
        /// Supported platforms:
        /// - DX12
        /// - Vulkan
        ///
        /// This is a native only feature.
        const BUFFER_BINDING_ARRAY = 1 << 18;
        /// Allows the user to create uniform arrays of storage buffers or textures in shaders,
        /// if resp. [`Features::BUFFER_BINDING_ARRAY`] or [`Features::TEXTURE_BINDING_ARRAY`]
        /// is supported.
        ///
        /// This capability allows them to exist and to be indexed by dynamically uniform
        /// values.
        ///
        /// Supported platforms:
        /// - Metal (with MSL 2.2+ on macOS 10.13+)
        /// - Vulkan
        ///
        /// This is a native only feature.
        const STORAGE_RESOURCE_BINDING_ARRAY = 1 << 19;
        /// Allows shaders to index sampled texture and storage buffer resource arrays with dynamically non-uniform values:
        ///
        /// ex. `texture_array[vertex_data]`
        ///
        /// In order to use this capability, the corresponding GLSL extension must be enabled like so:
        ///
        /// `#extension GL_EXT_nonuniform_qualifier : require`
        ///
        /// and then used either as `nonuniformEXT` qualifier in variable declaration:
        ///
        /// ex. `layout(location = 0) nonuniformEXT flat in int vertex_data;`
        ///
        /// or as `nonuniformEXT` constructor:
        ///
        /// ex. `texture_array[nonuniformEXT(vertex_data)]`
        ///
        /// WGSL and HLSL do not need any extension.
        ///
        /// Supported platforms:
        /// - DX12
        /// - Metal (with MSL 2.0+ on macOS 10.13+)
        /// - Vulkan 1.2+ (or VK_EXT_descriptor_indexing)'s shaderSampledImageArrayNonUniformIndexing & shaderStorageBufferArrayNonUniformIndexing feature)
        ///
        /// This is a native only feature.
        const SAMPLED_TEXTURE_AND_STORAGE_BUFFER_ARRAY_NON_UNIFORM_INDEXING = 1 << 20;
        /// Allows shaders to index uniform buffer and storage texture resource arrays with dynamically non-uniform values:
        ///
        /// ex. `texture_array[vertex_data]`
        ///
        /// In order to use this capability, the corresponding GLSL extension must be enabled like so:
        ///
        /// `#extension GL_EXT_nonuniform_qualifier : require`
        ///
        /// and then used either as `nonuniformEXT` qualifier in variable declaration:
        ///
        /// ex. `layout(location = 0) nonuniformEXT flat in int vertex_data;`
        ///
        /// or as `nonuniformEXT` constructor:
        ///
        /// ex. `texture_array[nonuniformEXT(vertex_data)]`
        ///
        /// WGSL and HLSL do not need any extension.
        ///
        /// Supported platforms:
        /// - DX12
        /// - Metal (with MSL 2.0+ on macOS 10.13+)
        /// - Vulkan 1.2+ (or VK_EXT_descriptor_indexing)'s shaderUniformBufferArrayNonUniformIndexing & shaderStorageTextureArrayNonUniformIndexing feature)
        ///
        /// This is a native only feature.
        const UNIFORM_BUFFER_AND_STORAGE_TEXTURE_ARRAY_NON_UNIFORM_INDEXING = 1 << 21;
        /// Allows the user to create bind groups continaing arrays with less bindings than the BindGroupLayout.
        ///
        /// This is a native only feature.
        const PARTIALLY_BOUND_BINDING_ARRAY = 1 << 22;
        /// Allows the user to call [`RenderPass::multi_draw_indirect`] and [`RenderPass::multi_draw_indexed_indirect`].
        ///
        /// Allows multiple indirect calls to be dispatched from a single buffer.
        ///
        /// Supported platforms:
        /// - DX12
        /// - Vulkan
        /// - Metal (Emulated on top of `draw_indirect` and `draw_indexed_indirect`)
        ///
        /// This is a native only feature.
        ///
        /// [`RenderPass::multi_draw_indirect`]: ../wgpu/struct.RenderPass.html#method.multi_draw_indirect
        /// [`RenderPass::multi_draw_indexed_indirect`]: ../wgpu/struct.RenderPass.html#method.multi_draw_indexed_indirect
        const MULTI_DRAW_INDIRECT = 1 << 23;
        /// Allows the user to call [`RenderPass::multi_draw_indirect_count`] and [`RenderPass::multi_draw_indexed_indirect_count`].
        ///
        /// This allows the use of a buffer containing the actual number of draw calls.
        ///
        /// Supported platforms:
        /// - DX12
        /// - Vulkan 1.2+ (or VK_KHR_draw_indirect_count)
        ///
        /// This is a native only feature.
        ///
        /// [`RenderPass::multi_draw_indirect_count`]: ../wgpu/struct.RenderPass.html#method.multi_draw_indirect_count
        /// [`RenderPass::multi_draw_indexed_indirect_count`]: ../wgpu/struct.RenderPass.html#method.multi_draw_indexed_indirect_count
        const MULTI_DRAW_INDIRECT_COUNT = 1 << 24;
        /// Allows the use of push constants: small, fast bits of memory that can be updated
        /// inside a [`RenderPass`].
        ///
        /// Allows the user to call [`RenderPass::set_push_constants`], provide a non-empty array
        /// to [`PipelineLayoutDescriptor`], and provide a non-zero limit to [`Limits::max_push_constant_size`].
        ///
        /// A block of push constants can be declared with `layout(push_constant) uniform Name {..}` in shaders.
        ///
        /// Supported platforms:
        /// - DX12
        /// - Vulkan
        /// - Metal
        /// - DX11 (emulated with uniforms)
        /// - OpenGL (emulated with uniforms)
        ///
        /// This is a native only feature.
        ///
        /// [`RenderPass`]: ../wgpu/struct.RenderPass.html
        /// [`PipelineLayoutDescriptor`]: ../wgpu/struct.PipelineLayoutDescriptor.html
        /// [`RenderPass::set_push_constants`]: ../wgpu/struct.RenderPass.html#method.set_push_constants
        const PUSH_CONSTANTS = 1 << 25;
        /// Allows the use of [`AddressMode::ClampToBorder`] with a border color
        /// other than [`SamplerBorderColor::Zero`].
        ///
        /// Supported platforms:
        /// - DX12
        /// - Vulkan
        /// - Metal (macOS 10.12+ only)
        /// - DX11
        /// - OpenGL
        ///
        /// This is a web and native feature.
        const ADDRESS_MODE_CLAMP_TO_BORDER = 1 << 26;
        /// Allows the user to set [`PolygonMode::Line`] in [`PrimitiveState::polygon_mode`]
        ///
        /// This allows drawing polygons/triangles as lines (wireframe) instead of filled
        ///
        /// Supported platforms:
        /// - DX12
        /// - Vulkan
        /// - Metal
        ///
        /// This is a native only feature.
        const POLYGON_MODE_LINE = 1 << 27;
        /// Allows the user to set [`PolygonMode::Point`] in [`PrimitiveState::polygon_mode`]
        ///
        /// This allows only drawing the vertices of polygons/triangles instead of filled
        ///
        /// Supported platforms:
        /// - DX12
        /// - Vulkan
        ///
        /// This is a native only feature.
        const POLYGON_MODE_POINT = 1 << 28;
        /// Enables device specific texture format features.
        ///
        /// See `TextureFormatFeatures` for a listing of the features in question.
        ///
        /// By default only texture format properties as defined by the WebGPU specification are allowed.
        /// Enabling this feature flag extends the features of each format to the ones supported by the current device.
        /// Note that without this flag, read/write storage access is not allowed at all.
        ///
        /// This extension does not enable additional formats.
        ///
        /// This is a native-only feature.
        const TEXTURE_ADAPTER_SPECIFIC_FORMAT_FEATURES = 1 << 29;
        /// Enables 64-bit floating point types in SPIR-V shaders.
        ///
        /// Note: even when supported by GPU hardware, 64-bit floating point operations are
        /// frequently between 16 and 64 _times_ slower than equivalent operations on 32-bit floats.
        ///
        /// Supported Platforms:
        /// - Vulkan
        ///
        /// This is a native-only feature.
        const SHADER_FLOAT64 = 1 << 30;
        /// Enables using 64-bit types for vertex attributes.
        ///
        /// Requires SHADER_FLOAT64.
        ///
        /// Supported Platforms: N/A
        ///
        /// This is a native-only feature.
        const VERTEX_ATTRIBUTE_64BIT = 1 << 31;
        /// Allows the user to set a overestimation-conservative-rasterization in [`PrimitiveState::conservative`]
        ///
        /// Processing of degenerate triangles/lines is hardware specific.
        /// Only triangles are supported.
        ///
        /// Supported platforms:
        /// - Vulkan
        ///
        /// This is a native only feature.
        const CONSERVATIVE_RASTERIZATION = 1 << 32;
        /// Enables bindings of writable storage buffers and textures visible to vertex shaders.
        ///
        /// Note: some (tiled-based) platforms do not support vertex shaders with any side-effects.
        ///
        /// Supported Platforms:
        /// - All
        ///
        /// This is a native-only feature.
        const VERTEX_WRITABLE_STORAGE = 1 << 33;
        /// Enables clear to zero for textures.
        ///
        /// Supported platforms:
        /// - All
        ///
        /// This is a native only feature.
        const CLEAR_TEXTURE = 1 << 34;
        /// Enables creating shader modules from SPIR-V binary data (unsafe).
        ///
        /// SPIR-V data is not parsed or interpreted in any way; you can use
        /// [`wgpu::make_spirv_raw!`] to check for alignment and magic number when converting from
        /// raw bytes.
        ///
        /// Supported platforms:
        /// - Vulkan, in case shader's requested capabilities and extensions agree with
        /// Vulkan implementation.
        ///
        /// This is a native only feature.
        const SPIRV_SHADER_PASSTHROUGH = 1 << 35;
        /// Enables `builtin(primitive_index)` in fragment shaders.
        ///
        /// Note: enables geometry processing for pipelines using the builtin.
        /// This may come with a significant performance impact on some hardware.
        /// Other pipelines are not affected.
        ///
        /// Supported platforms:
        /// - Vulkan
        /// - DX11 (feature level 10+)
        /// - DX12
        /// - Metal (some)
        /// - OpenGL (some)
        ///
        /// This is a native only feature.
        const SHADER_PRIMITIVE_INDEX = 1 << 36;
        /// Enables multiview render passes and `builtin(view_index)` in vertex shaders.
        ///
        /// Supported platforms:
        /// - Vulkan
        /// - OpenGL (web only)
        ///
        /// This is a native only feature.
        const MULTIVIEW = 1 << 37;
        /// Enables normalized `16-bit` texture formats.
        ///
        /// Supported platforms:
        /// - Vulkan
        /// - DX12
        /// - Metal
        ///
        /// This is a native only feature.
        const TEXTURE_FORMAT_16BIT_NORM = 1 << 38;
        /// Allows the use of [`AddressMode::ClampToBorder`] with a border color
        /// of [`SamplerBorderColor::Zero`].
        ///
        /// Supported platforms:
        /// - DX12
        /// - Vulkan
        /// - Metal
        /// - DX11
        /// - OpenGL
        ///
        /// This is a native only feature.
        const ADDRESS_MODE_CLAMP_TO_ZERO = 1 << 39;
        /// Enables ASTC HDR family of compressed textures.
        ///
        /// Compressed textures sacrifice some quality in exchange for significantly reduced
        /// bandwidth usage.
        ///
        /// Support for this feature guarantees availability of [`TextureUsages::COPY_SRC | TextureUsages::COPY_DST | TextureUsages::TEXTURE_BINDING`] for BCn formats.
        /// [`Features::TEXTURE_ADAPTER_SPECIFIC_FORMAT_FEATURES`] may enable additional usages.
        ///
        /// Supported Platforms:
        /// - Metal
        /// - Vulkan
        /// - OpenGL
        ///
        /// This is a native-only feature.
        const TEXTURE_COMPRESSION_ASTC_HDR = 1 << 40;
        /// Allows for timestamp queries inside render passes.
        ///
        /// Implies [`Features::TIMESTAMP_QUERIES`] is supported.
        ///
        /// Supported platforms:
        /// - Vulkan
        /// - DX12
        ///
        /// This is currently unimplemented on Metal.
        /// When implemented, it will be supported on Metal on AMD and Intel GPUs, but not Apple GPUs.
        const WRITE_TIMESTAMP_INSIDE_PASSES = 1 << 41;
<<<<<<< HEAD

        /// Allows for the creation of ray-tracing acceleration structures and ray queries within shaders.
=======
        /// Allows shaders to use i16. Not currently supported in naga, only available through `spirv-passthrough`.
>>>>>>> 71ee61aa
        ///
        /// Supported platforms:
        /// - Vulkan
        ///
        /// This is a native-only feature.
<<<<<<< HEAD
        const RAY_TRACING = 1 << 42;
=======
        const SHADER_INT16 = 1 << 42;
        /// Allows shaders to use the `early_depth_test` attribute.
        ///
        /// Supported platforms:
        /// - GLES 3.1+
        ///
        /// This is a native-only feature.
        const SHADER_EARLY_DEPTH_TEST = 1 << 43;
>>>>>>> 71ee61aa
    }
}

impl_bitflags!(Features);

impl Features {
    /// Mask of all features which are part of the upstream WebGPU standard.
    pub const fn all_webgpu_mask() -> Self {
        Self::from_bits_truncate(0x0000_0000_0000_FFFF)
    }

    /// Mask of all features that are only available when targeting native (not web).
    pub const fn all_native_mask() -> Self {
        Self::from_bits_truncate(0xFFFF_FFFF_FFFF_0000)
    }
}

/// Represents the sets of limits an adapter/device supports.
///
/// We provide three different defaults.
/// - [`Limits::downlevel_defaults()`]. This is a set of limits that is guaranteed to work on almost
///   all backends, including "downlevel" backends such as OpenGL and D3D11, other than WebGL. For
///   most applications we recommend using these limits, assuming they are high enough for your
///   application, and you do not intent to support WebGL.
/// - [`Limits::downlevel_webgl2_defaults()`] This is a set of limits that is lower even than the
///   [`downlevel_defaults()`], configured to be low enough to support running in the browser using
///   WebGL2.
/// - [`Limits::default()`]. This is the set of limits that is guaranteed to work on all modern
///   backends and is guaranteed to be supported by WebGPU. Applications needing more modern
///   features can use this as a reasonable set of limits if they are targeting only desktop and
///   modern mobile devices.
///
/// We recommend starting with the most restrictive limits you can and manually increasing the
/// limits you need boosted. This will let you stay running on all hardware that supports the limits
/// you need.
///
/// Limits "better" than the default must be supported by the adapter and requested when requesting
/// a device. If limits "better" than the adapter supports are requested, requesting a device will
/// panic. Once a device is requested, you may only use resources up to the limits requested _even_
/// if the adapter supports "better" limits.
///
/// Requesting limits that are "better" than you need may cause performance to decrease because the
/// implementation needs to support more than is needed. You should ideally only request exactly
/// what you need.
///
/// Corresponds to [WebGPU `GPUSupportedLimits`](
/// https://gpuweb.github.io/gpuweb/#gpusupportedlimits).
///
/// [`downlevel_defaults()`]: Limits::downlevel_defaults
#[repr(C)]
#[derive(Clone, Debug, PartialEq, Eq, Hash)]
#[cfg_attr(feature = "trace", derive(Serialize))]
#[cfg_attr(feature = "replay", derive(Deserialize))]
#[cfg_attr(feature = "serde", serde(rename_all = "camelCase", default))]
pub struct Limits {
    /// Maximum allowed value for the `size.width` of a texture created with `TextureDimension::D1`.
    /// Defaults to 8192. Higher is "better".
    #[cfg_attr(feature = "serde", serde(rename = "maxTextureDimension1D"))]
    pub max_texture_dimension_1d: u32,
    /// Maximum allowed value for the `size.width` and `size.height` of a texture created with `TextureDimension::D2`.
    /// Defaults to 8192. Higher is "better".
    #[cfg_attr(feature = "serde", serde(rename = "maxTextureDimension2D"))]
    pub max_texture_dimension_2d: u32,
    /// Maximum allowed value for the `size.width`, `size.height`, and `size.depth_or_array_layers`
    /// of a texture created with `TextureDimension::D3`.
    /// Defaults to 2048. Higher is "better".
    #[cfg_attr(feature = "serde", serde(rename = "maxTextureDimension3D"))]
    pub max_texture_dimension_3d: u32,
    /// Maximum allowed value for the `size.depth_or_array_layers` of a texture created with `TextureDimension::D2`.
    /// Defaults to 256. Higher is "better".
    pub max_texture_array_layers: u32,
    /// Amount of bind groups that can be attached to a pipeline at the same time. Defaults to 4. Higher is "better".
    pub max_bind_groups: u32,
    /// Maximum binding index allowed in `create_bind_group_layout`. Defaults to 640.
    pub max_bindings_per_bind_group: u32,
    /// Amount of uniform buffer bindings that can be dynamic in a single pipeline. Defaults to 8. Higher is "better".
    pub max_dynamic_uniform_buffers_per_pipeline_layout: u32,
    /// Amount of storage buffer bindings that can be dynamic in a single pipeline. Defaults to 4. Higher is "better".
    pub max_dynamic_storage_buffers_per_pipeline_layout: u32,
    /// Amount of sampled textures visible in a single shader stage. Defaults to 16. Higher is "better".
    pub max_sampled_textures_per_shader_stage: u32,
    /// Amount of samplers visible in a single shader stage. Defaults to 16. Higher is "better".
    pub max_samplers_per_shader_stage: u32,
    /// Amount of storage buffers visible in a single shader stage. Defaults to 8. Higher is "better".
    pub max_storage_buffers_per_shader_stage: u32,
    /// Amount of storage textures visible in a single shader stage. Defaults to 8. Higher is "better".
    pub max_storage_textures_per_shader_stage: u32,
    /// Amount of uniform buffers visible in a single shader stage. Defaults to 12. Higher is "better".
    pub max_uniform_buffers_per_shader_stage: u32,
    /// Maximum size in bytes of a binding to a uniform buffer. Defaults to 64 KB. Higher is "better".
    pub max_uniform_buffer_binding_size: u32,
    /// Maximum size in bytes of a binding to a storage buffer. Defaults to 128 MB. Higher is "better".
    pub max_storage_buffer_binding_size: u32,
    /// Maximum length of `VertexState::buffers` when creating a `RenderPipeline`.
    /// Defaults to 8. Higher is "better".
    pub max_vertex_buffers: u32,
    /// A limit above which buffer allocations are guaranteed to fail.
    ///
    /// Buffer allocations below the maximum buffer size may not succeed depending on available memory,
    /// fragmentation and other factors.
    pub max_buffer_size: u64,
    /// Maximum length of `VertexBufferLayout::attributes`, summed over all `VertexState::buffers`,
    /// when creating a `RenderPipeline`.
    /// Defaults to 16. Higher is "better".
    pub max_vertex_attributes: u32,
    /// Maximum value for `VertexBufferLayout::array_stride` when creating a `RenderPipeline`.
    /// Defaults to 2048. Higher is "better".
    pub max_vertex_buffer_array_stride: u32,
    /// Required `BufferBindingType::Uniform` alignment for `BufferBinding::offset`
    /// when creating a `BindGroup`, or for `set_bind_group` `dynamicOffsets`.
    /// Defaults to 256. Lower is "better".
    pub min_uniform_buffer_offset_alignment: u32,
    /// Required `BufferBindingType::Storage` alignment for `BufferBinding::offset`
    /// when creating a `BindGroup`, or for `set_bind_group` `dynamicOffsets`.
    /// Defaults to 256. Lower is "better".
    pub min_storage_buffer_offset_alignment: u32,
    /// Maximum allowed number of components (scalars) of input or output locations for
    /// inter-stage communication (vertex outputs to fragment inputs). Defaults to 60.
    pub max_inter_stage_shader_components: u32,
    /// Maximum number of bytes used for workgroup memory in a compute entry point. Defaults to
    /// 16352.
    pub max_compute_workgroup_storage_size: u32,
    /// Maximum value of the product of the `workgroup_size` dimensions for a compute entry-point.
    /// Defaults to 256.
    pub max_compute_invocations_per_workgroup: u32,
    /// The maximum value of the workgroup_size X dimension for a compute stage `ShaderModule` entry-point.
    /// Defaults to 256.
    pub max_compute_workgroup_size_x: u32,
    /// The maximum value of the workgroup_size Y dimension for a compute stage `ShaderModule` entry-point.
    /// Defaults to 256.
    pub max_compute_workgroup_size_y: u32,
    /// The maximum value of the workgroup_size Z dimension for a compute stage `ShaderModule` entry-point.
    /// Defaults to 64.
    pub max_compute_workgroup_size_z: u32,
    /// The maximum value for each dimension of a `ComputePass::dispatch(x, y, z)` operation.
    /// Defaults to 65535.
    pub max_compute_workgroups_per_dimension: u32,
    /// Amount of storage available for push constants in bytes. Defaults to 0. Higher is "better".
    /// Requesting more than 0 during device creation requires [`Features::PUSH_CONSTANTS`] to be enabled.
    ///
    /// Expect the size to be:
    /// - Vulkan: 128-256 bytes
    /// - DX12: 256 bytes
    /// - Metal: 4096 bytes
    /// - DX11 & OpenGL don't natively support push constants, and are emulated with uniforms,
    ///   so this number is less useful but likely 256.
    pub max_push_constant_size: u32,
}

impl Default for Limits {
    fn default() -> Self {
        Self {
            max_texture_dimension_1d: 8192,
            max_texture_dimension_2d: 8192,
            max_texture_dimension_3d: 2048,
            max_texture_array_layers: 256,
            max_bind_groups: 4,
            max_bindings_per_bind_group: 640,
            max_dynamic_uniform_buffers_per_pipeline_layout: 8,
            max_dynamic_storage_buffers_per_pipeline_layout: 4,
            max_sampled_textures_per_shader_stage: 16,
            max_samplers_per_shader_stage: 16,
            max_storage_buffers_per_shader_stage: 8,
            max_storage_textures_per_shader_stage: 4,
            max_uniform_buffers_per_shader_stage: 12,
            max_uniform_buffer_binding_size: 64 << 10,
            max_storage_buffer_binding_size: 128 << 20,
            max_vertex_buffers: 8,
            max_buffer_size: 1 << 28,
            max_vertex_attributes: 16,
            max_vertex_buffer_array_stride: 2048,
            min_uniform_buffer_offset_alignment: 256,
            min_storage_buffer_offset_alignment: 256,
            max_inter_stage_shader_components: 60,
            max_compute_workgroup_storage_size: 16384,
            max_compute_invocations_per_workgroup: 256,
            max_compute_workgroup_size_x: 256,
            max_compute_workgroup_size_y: 256,
            max_compute_workgroup_size_z: 64,
            max_compute_workgroups_per_dimension: 65535,
            max_push_constant_size: 0,
        }
    }
}

impl Limits {
    /// These default limits are guaranteed to be compatible with GLES-3.1, and D3D11
    pub fn downlevel_defaults() -> Self {
        Self {
            max_texture_dimension_1d: 2048,
            max_texture_dimension_2d: 2048,
            max_texture_dimension_3d: 256,
            max_texture_array_layers: 256,
            max_bind_groups: 4,
            max_bindings_per_bind_group: 640,
            max_dynamic_uniform_buffers_per_pipeline_layout: 8,
            max_dynamic_storage_buffers_per_pipeline_layout: 4,
            max_sampled_textures_per_shader_stage: 16,
            max_samplers_per_shader_stage: 16,
            max_storage_buffers_per_shader_stage: 4,
            max_storage_textures_per_shader_stage: 4,
            max_uniform_buffers_per_shader_stage: 12,
            max_uniform_buffer_binding_size: 16 << 10,
            max_storage_buffer_binding_size: 128 << 20,
            max_vertex_buffers: 8,
            max_vertex_attributes: 16,
            max_vertex_buffer_array_stride: 2048,
            max_push_constant_size: 0,
            min_uniform_buffer_offset_alignment: 256,
            min_storage_buffer_offset_alignment: 256,
            max_inter_stage_shader_components: 60,
            max_compute_workgroup_storage_size: 16352,
            max_compute_invocations_per_workgroup: 256,
            max_compute_workgroup_size_x: 256,
            max_compute_workgroup_size_y: 256,
            max_compute_workgroup_size_z: 64,
            max_compute_workgroups_per_dimension: 65535,
            max_buffer_size: 1 << 28,
        }
    }

    /// These default limits are guaranteed to be compatible with GLES-3.0, and D3D11, and WebGL2
    pub fn downlevel_webgl2_defaults() -> Self {
        Self {
            max_uniform_buffers_per_shader_stage: 11,
            max_storage_buffers_per_shader_stage: 0,
            max_storage_textures_per_shader_stage: 0,
            max_dynamic_storage_buffers_per_pipeline_layout: 0,
            max_storage_buffer_binding_size: 0,
            max_vertex_buffer_array_stride: 255,
            max_compute_workgroup_storage_size: 0,
            max_compute_invocations_per_workgroup: 0,
            max_compute_workgroup_size_x: 0,
            max_compute_workgroup_size_y: 0,
            max_compute_workgroup_size_z: 0,
            max_compute_workgroups_per_dimension: 0,

            // Most of the values should be the same as the downlevel defaults
            ..Self::downlevel_defaults()
        }
    }

    /// Modify the current limits to use the resolution limits of the other.
    ///
    /// This is useful because the swapchain might need to be larger than any other image in the application.
    ///
    /// If your application only needs 512x512, you might be running on a 4k display and need extremely high resolution limits.
    pub fn using_resolution(self, other: Self) -> Self {
        Self {
            max_texture_dimension_1d: other.max_texture_dimension_1d,
            max_texture_dimension_2d: other.max_texture_dimension_2d,
            max_texture_dimension_3d: other.max_texture_dimension_3d,
            ..self
        }
    }

    /// Modify the current limits to use the buffer alignment limits of the adapter.
    ///
    /// This is useful for when you'd like to dynamically use the "best" supported buffer alignments.
    pub fn using_alignment(self, other: Self) -> Self {
        Self {
            min_uniform_buffer_offset_alignment: other.min_uniform_buffer_offset_alignment,
            min_storage_buffer_offset_alignment: other.min_storage_buffer_offset_alignment,
            ..self
        }
    }

    /// Compares every limits within self is within the limits given in `allowed`.
    ///
    /// If you need detailed information on failures, look at [`Limits::check_limits_with_fail_fn`].
    pub fn check_limits(&self, allowed: &Self) -> bool {
        let mut within = true;
        self.check_limits_with_fail_fn(allowed, true, |_, _, _| within = false);
        within
    }

    /// Compares every limits within self is within the limits given in `allowed`.
    /// For an easy to use binary choice, use [`Limits::check_limits`].
    ///
    /// If a value is not within the allowed limit, this function calls the `fail_fn`
    /// with the:
    ///  - limit name
    ///  - self's limit
    ///  - allowed's limit.
    ///
    /// If fatal is true, a single failure bails out the comparison after a single failure.
    pub fn check_limits_with_fail_fn(
        &self,
        allowed: &Self,
        fatal: bool,
        mut fail_fn: impl FnMut(&'static str, u64, u64),
    ) {
        use std::cmp::Ordering;

        macro_rules! compare {
            ($name:ident, $ordering:ident) => {
                match self.$name.cmp(&allowed.$name) {
                    Ordering::$ordering | Ordering::Equal => (),
                    _ => {
                        fail_fn(stringify!($name), self.$name as u64, allowed.$name as u64);
                        if fatal {
                            return;
                        }
                    }
                }
            };
        }

        compare!(max_texture_dimension_1d, Less);
        compare!(max_texture_dimension_2d, Less);
        compare!(max_texture_dimension_3d, Less);
        compare!(max_texture_array_layers, Less);
        compare!(max_bind_groups, Less);
        compare!(max_dynamic_uniform_buffers_per_pipeline_layout, Less);
        compare!(max_dynamic_storage_buffers_per_pipeline_layout, Less);
        compare!(max_sampled_textures_per_shader_stage, Less);
        compare!(max_samplers_per_shader_stage, Less);
        compare!(max_storage_buffers_per_shader_stage, Less);
        compare!(max_storage_textures_per_shader_stage, Less);
        compare!(max_uniform_buffers_per_shader_stage, Less);
        compare!(max_uniform_buffer_binding_size, Less);
        compare!(max_storage_buffer_binding_size, Less);
        compare!(max_vertex_buffers, Less);
        compare!(max_vertex_attributes, Less);
        compare!(max_vertex_buffer_array_stride, Less);
        compare!(max_push_constant_size, Less);
        compare!(min_uniform_buffer_offset_alignment, Greater);
        compare!(min_storage_buffer_offset_alignment, Greater);
        compare!(max_inter_stage_shader_components, Less);
        compare!(max_compute_workgroup_storage_size, Less);
        compare!(max_compute_invocations_per_workgroup, Less);
        compare!(max_compute_workgroup_size_x, Less);
        compare!(max_compute_workgroup_size_y, Less);
        compare!(max_compute_workgroup_size_z, Less);
        compare!(max_compute_workgroups_per_dimension, Less);
        compare!(max_buffer_size, Less);
    }
}

/// Represents the sets of additional limits on an adapter,
/// which take place when running on downlevel backends.
#[derive(Clone, Debug, PartialEq, Eq, PartialOrd, Ord, Hash)]
pub struct DownlevelLimits {}

#[allow(unknown_lints)] // derivable_impls is nightly only currently
#[allow(clippy::derivable_impls)]
impl Default for DownlevelLimits {
    fn default() -> Self {
        DownlevelLimits {}
    }
}

/// Lists various ways the underlying platform does not conform to the WebGPU standard.
#[derive(Clone, Debug, PartialEq, Eq, PartialOrd, Ord, Hash)]
pub struct DownlevelCapabilities {
    /// Combined boolean flags.
    pub flags: DownlevelFlags,
    /// Additional limits
    pub limits: DownlevelLimits,
    /// Which collections of features shaders support. Defined in terms of D3D's shader models.
    pub shader_model: ShaderModel,
}

impl Default for DownlevelCapabilities {
    fn default() -> Self {
        Self {
            flags: DownlevelFlags::all(),
            limits: DownlevelLimits::default(),
            shader_model: ShaderModel::Sm5,
        }
    }
}

impl DownlevelCapabilities {
    /// Returns true if the underlying platform offers complete support of the baseline WebGPU standard.
    ///
    /// If this returns false, some parts of the API will result in validation errors where they would not normally.
    /// These parts can be determined by the values in this structure.
    pub fn is_webgpu_compliant(&self) -> bool {
        self.flags.contains(DownlevelFlags::compliant())
            && self.limits == DownlevelLimits::default()
            && self.shader_model >= ShaderModel::Sm5
    }
}

bitflags::bitflags! {
    /// Binary flags listing features that may or may not be present on downlevel adapters.
    ///
    /// A downlevel adapter is a GPU adapter that WGPU supports, but with potentially limited
    /// features, due to the lack of hardware feature support.
    ///
    /// Flags that are **not** present for a downlevel adapter or device usually indicates
    /// non-compliance with the WebGPU specification, but not always.
    ///
    /// You can check whether a set of flags is compliant through the
    /// [`DownlevelCapabilities::is_webgpu_compliant()`] function.
    pub struct DownlevelFlags: u32 {
        /// The device supports compiling and using compute shaders.
        ///
        /// DX11 on FL10 level hardware, WebGL2, and GLES3.0 devices do not support compute.
        const COMPUTE_SHADERS = 1 << 0;
        /// Supports binding storage buffers and textures to fragment shaders.
        const FRAGMENT_WRITABLE_STORAGE = 1 << 1;
        /// Supports indirect drawing and dispatching.
        ///
        /// DX11 on FL10 level hardware, WebGL2, and GLES 3.0 devices do not support indirect.
        const INDIRECT_EXECUTION = 1 << 2;
        /// Supports non-zero `base_vertex` parameter to indexed draw calls.
        const BASE_VERTEX = 1 << 3;
        /// Supports reading from a depth/stencil buffer while using as a read-only depth/stencil
        /// attachment.
        ///
        /// The WebGL2 and GLES backends do not support RODS.
        const READ_ONLY_DEPTH_STENCIL = 1 << 4;
        /// Supports textures with mipmaps which have a non power of two size.
        const NON_POWER_OF_TWO_MIPMAPPED_TEXTURES = 1 << 5;
        /// Supports textures that are cube arrays.
        const CUBE_ARRAY_TEXTURES = 1 << 6;
        /// Supports comparison samplers.
        const COMPARISON_SAMPLERS = 1 << 7;
        /// Supports different blend operations per color attachment.
        const INDEPENDENT_BLEND = 1 << 8;
        /// Supports storage buffers in vertex shaders.
        const VERTEX_STORAGE = 1 << 9;

        /// Supports samplers with anisotropic filtering. Note this isn't actually required by
        /// WebGPU, the implementation is allowed to completely ignore aniso clamp. This flag is
        /// here for native backends so they can communicate to the user of aniso is enabled.
        ///
        /// All backends and all devices support anisotropic filtering.
        const ANISOTROPIC_FILTERING = 1 << 10;

        /// Supports storage buffers in fragment shaders.
        const FRAGMENT_STORAGE = 1 << 11;

        /// Supports sample-rate shading.
        const MULTISAMPLED_SHADING = 1 << 12;

        /// Supports copies between depth textures and buffers.
        ///
        /// GLES/WebGL don't support this.
        const DEPTH_TEXTURE_AND_BUFFER_COPIES = 1 << 13;

        /// Supports all the texture usages described in WebGPU. If this isn't supported, you
        /// should call `get_texture_format_features` to get how you can use textures of a given format
        const WEBGPU_TEXTURE_FORMAT_SUPPORT = 1 << 14;

        /// Supports buffer bindings with sizes that aren't a multiple of 16.
        ///
        /// WebGL doesn't support this.
        const BUFFER_BINDINGS_NOT_16_BYTE_ALIGNED = 1 << 15;

        /// Supports buffers to combine [`BufferUsages::INDEX`] with usages other than [`BufferUsages::COPY_DST`] and [`BufferUsages::COPY_SRC`].
        /// Furthermore, in absence of this feature it is not allowed to copy index buffers from/to buffers with a set of usage flags containing
        /// [`BufferUsages::VERTEX`]/[`BufferUsages::UNIFORM`]/[`BufferUsages::STORAGE`] or [`BufferUsages::INDIRECT`].
        ///
        /// WebGL doesn't support this.
        const UNRESTRICTED_INDEX_BUFFER = 1 << 16;

        /// Supports full 32-bit range indices (2^32-1 as opposed to 2^24-1 without this flag)
        ///
        /// Corresponds to Vulkan's `VkPhysicalDeviceFeatures.fullDrawIndexUint32`
        const FULL_DRAW_INDEX_UINT32 = 1 << 17;

        /// Supports depth bias clamping
        ///
        /// Corresponds to Vulkan's `VkPhysicalDeviceFeatures.depthBiasClamp`
        const DEPTH_BIAS_CLAMP = 1 << 18;

        /// Supports specifying which view format values are allowed when create_view() is called on a texture.
        ///
        /// The WebGL and GLES backends doesn't support this.
        const VIEW_FORMATS = 1 << 19;

        /// With this feature not present, there are the following restrictions on `Queue::copy_external_image_to_texture`:
        /// - The source must not be [`web_sys::OffscreenCanvas`]
        /// - [`ImageCopyExternalImage::origin`] must be zero.
        /// - [`ImageCopyTextureTagged::color_space`] must be srgb.
        /// - If the source is an [`web_sys::ImageBitmap`]:
        ///   - [`ImageCopyExternalImage::flip_y`] must be false.
        ///   - [`ImageCopyTextureTagged::premultiplied_alpha`] must be false.
        ///
        /// WebGL doesn't support this. WebGPU does.
        const UNRESTRICTED_EXTERNAL_TEXTURE_COPIES = 1 << 20;

        /// Supports specifying which view formats are allowed when calling create_view on the texture returned by get_current_texture.
        ///
        /// The GLES/WebGL and Vulkan on Android doesn't support this.
        const SURFACE_VIEW_FORMATS = 1 << 21;
    }
}

impl_bitflags!(DownlevelFlags);

impl DownlevelFlags {
    /// All flags that indicate if the backend is WebGPU compliant
    pub const fn compliant() -> Self {
        // We use manual bit twiddling to make this a const fn as `Sub` and `.remove` aren't const

        // WebGPU doesn't actually require aniso
        Self::from_bits_truncate(Self::all().bits() & !Self::ANISOTROPIC_FILTERING.bits)
    }
}

/// Collections of shader features a device supports if they support less than WebGPU normally allows.
// TODO: Fill out the differences between shader models more completely
#[derive(Copy, Clone, Debug, PartialEq, Eq, PartialOrd, Ord, Hash)]
pub enum ShaderModel {
    /// Extremely limited shaders, including a total instruction limit.
    Sm2,
    /// Missing minor features and storage images.
    Sm4,
    /// WebGPU supports shader module 5.
    Sm5,
}

/// Supported physical device types.
#[repr(u8)]
#[derive(Clone, Copy, Debug, Eq, PartialEq)]
#[cfg_attr(feature = "trace", derive(serde::Serialize))]
#[cfg_attr(feature = "replay", derive(serde::Deserialize))]
pub enum DeviceType {
    /// Other or Unknown.
    Other,
    /// Integrated GPU with shared CPU/GPU memory.
    IntegratedGpu,
    /// Discrete GPU with separate CPU/GPU memory.
    DiscreteGpu,
    /// Virtual / Hosted.
    VirtualGpu,
    /// Cpu / Software Rendering.
    Cpu,
}

//TODO: convert `vendor` and `device` to `u32`

/// Information about an adapter.
#[derive(Clone, Debug, Eq, PartialEq)]
#[cfg_attr(feature = "trace", derive(serde::Serialize))]
#[cfg_attr(feature = "replay", derive(serde::Deserialize))]
pub struct AdapterInfo {
    /// Adapter name
    pub name: String,
    /// Vendor PCI id of the adapter
    ///
    /// If the vendor has no PCI id, then this value will be the backend's vendor id equivalent. On Vulkan,
    /// Mesa would have a vendor id equivalent to it's `VkVendorId` value.
    pub vendor: usize,
    /// PCI id of the adapter
    pub device: usize,
    /// Type of device
    pub device_type: DeviceType,
    /// Driver name
    pub driver: String,
    /// Driver info
    pub driver_info: String,
    /// Backend used for device
    pub backend: Backend,
}

/// Describes a [`Device`](../wgpu/struct.Device.html).
///
/// Corresponds to [WebGPU `GPUDeviceDescriptor`](
/// https://gpuweb.github.io/gpuweb/#gpudevicedescriptor).
#[repr(C)]
#[derive(Clone, Debug, Default)]
#[cfg_attr(feature = "trace", derive(Serialize))]
#[cfg_attr(feature = "replay", derive(Deserialize))]
pub struct DeviceDescriptor<L> {
    /// Debug label for the device.
    pub label: L,
    /// Features that the device should support. If any feature is not supported by
    /// the adapter, creating a device will panic.
    pub features: Features,
    /// Limits that the device should support. If any limit is "better" than the limit exposed by
    /// the adapter, creating a device will panic.
    pub limits: Limits,
}

impl<L> DeviceDescriptor<L> {
    /// Takes a closure and maps the label of the device descriptor into another.
    pub fn map_label<K>(&self, fun: impl FnOnce(&L) -> K) -> DeviceDescriptor<K> {
        DeviceDescriptor {
            label: fun(&self.label),
            features: self.features,
            limits: self.limits.clone(),
        }
    }
}

bitflags::bitflags! {
    /// Describes the shader stages that a binding will be visible from.
    ///
    /// These can be combined so something that is visible from both vertex and fragment shaders can be defined as:
    ///
    /// `ShaderStages::VERTEX | ShaderStages::FRAGMENT`
    ///
    /// Corresponds to [WebGPU `GPUShaderStageFlags`](
    /// https://gpuweb.github.io/gpuweb/#typedefdef-gpushaderstageflags).
    #[repr(transparent)]
    pub struct ShaderStages: u32 {
        /// Binding is not visible from any shader stage.
        const NONE = 0;
        /// Binding is visible from the vertex shader of a render pipeline.
        const VERTEX = 1 << 0;
        /// Binding is visible from the fragment shader of a render pipeline.
        const FRAGMENT = 1 << 1;
        /// Binding is visible from the compute shader of a compute pipeline.
        const COMPUTE = 1 << 2;
        /// Binding is visible from the vertex and fragment shaders of a render pipeline.
        const VERTEX_FRAGMENT = Self::VERTEX.bits | Self::FRAGMENT.bits;
    }
}

impl_bitflags!(ShaderStages);

/// Dimensions of a particular texture view.
///
/// Corresponds to [WebGPU `GPUTextureViewDimension`](
/// https://gpuweb.github.io/gpuweb/#enumdef-gputextureviewdimension).
#[repr(C)]
#[derive(Copy, Clone, Debug, Default, Hash, Eq, PartialEq)]
#[cfg_attr(feature = "trace", derive(Serialize))]
#[cfg_attr(feature = "replay", derive(Deserialize))]
pub enum TextureViewDimension {
    /// A one dimensional texture. `texture_1d` in WGSL and `texture1D` in GLSL.
    #[cfg_attr(feature = "serde", serde(rename = "1d"))]
    D1,
    /// A two dimensional texture. `texture_2d` in WGSL and `texture2D` in GLSL.
    #[cfg_attr(feature = "serde", serde(rename = "2d"))]
    #[default]
    D2,
    /// A two dimensional array texture. `texture_2d_array` in WGSL and `texture2DArray` in GLSL.
    #[cfg_attr(feature = "serde", serde(rename = "2d-array"))]
    D2Array,
    /// A cubemap texture. `texture_cube` in WGSL and `textureCube` in GLSL.
    #[cfg_attr(feature = "serde", serde(rename = "cube"))]
    Cube,
    /// A cubemap array texture. `texture_cube_array` in WGSL and `textureCubeArray` in GLSL.
    #[cfg_attr(feature = "serde", serde(rename = "cube-array"))]
    CubeArray,
    /// A three dimensional texture. `texture_3d` in WGSL and `texture3D` in GLSL.
    #[cfg_attr(feature = "serde", serde(rename = "3d"))]
    D3,
}

impl TextureViewDimension {
    /// Get the texture dimension required of this texture view dimension.
    pub fn compatible_texture_dimension(self) -> TextureDimension {
        match self {
            Self::D1 => TextureDimension::D1,
            Self::D2 | Self::D2Array | Self::Cube | Self::CubeArray => TextureDimension::D2,
            Self::D3 => TextureDimension::D3,
        }
    }
}

/// Alpha blend factor.
///
/// Alpha blending is very complicated: see the OpenGL or Vulkan spec for more information.
///
/// Corresponds to [WebGPU `GPUBlendFactor`](
/// https://gpuweb.github.io/gpuweb/#enumdef-gpublendfactor).
#[repr(C)]
#[derive(Copy, Clone, Debug, Hash, Eq, PartialEq)]
#[cfg_attr(feature = "trace", derive(Serialize))]
#[cfg_attr(feature = "replay", derive(Deserialize))]
#[cfg_attr(feature = "serde", serde(rename_all = "kebab-case"))]
pub enum BlendFactor {
    /// 0.0
    Zero = 0,
    /// 1.0
    One = 1,
    /// S.component
    Src = 2,
    /// 1.0 - S.component
    OneMinusSrc = 3,
    /// S.alpha
    SrcAlpha = 4,
    /// 1.0 - S.alpha
    OneMinusSrcAlpha = 5,
    /// D.component
    Dst = 6,
    /// 1.0 - D.component
    OneMinusDst = 7,
    /// D.alpha
    DstAlpha = 8,
    /// 1.0 - D.alpha
    OneMinusDstAlpha = 9,
    /// min(S.alpha, 1.0 - D.alpha)
    SrcAlphaSaturated = 10,
    /// Constant
    Constant = 11,
    /// 1.0 - Constant
    OneMinusConstant = 12,
}

/// Alpha blend operation.
///
/// Alpha blending is very complicated: see the OpenGL or Vulkan spec for more information.
///
/// Corresponds to [WebGPU `GPUBlendOperation`](
/// https://gpuweb.github.io/gpuweb/#enumdef-gpublendoperation).
#[repr(C)]
#[derive(Copy, Clone, Debug, Default, Hash, Eq, PartialEq)]
#[cfg_attr(feature = "trace", derive(Serialize))]
#[cfg_attr(feature = "replay", derive(Deserialize))]
#[cfg_attr(feature = "serde", serde(rename_all = "kebab-case"))]
pub enum BlendOperation {
    /// Src + Dst
    #[default]
    Add = 0,
    /// Src - Dst
    Subtract = 1,
    /// Dst - Src
    ReverseSubtract = 2,
    /// min(Src, Dst)
    Min = 3,
    /// max(Src, Dst)
    Max = 4,
}

/// Describes a blend component of a [`BlendState`].
///
/// Corresponds to [WebGPU `GPUBlendComponent`](
/// https://gpuweb.github.io/gpuweb/#dictdef-gpublendcomponent).
#[repr(C)]
#[derive(Clone, Copy, Debug, PartialEq, Eq, Hash)]
#[cfg_attr(feature = "trace", derive(Serialize))]
#[cfg_attr(feature = "replay", derive(Deserialize))]
#[cfg_attr(feature = "serde", serde(rename_all = "camelCase"))]
pub struct BlendComponent {
    /// Multiplier for the source, which is produced by the fragment shader.
    pub src_factor: BlendFactor,
    /// Multiplier for the destination, which is stored in the target.
    pub dst_factor: BlendFactor,
    /// The binary operation applied to the source and destination,
    /// multiplied by their respective factors.
    pub operation: BlendOperation,
}

impl BlendComponent {
    /// Default blending state that replaces destination with the source.
    pub const REPLACE: Self = Self {
        src_factor: BlendFactor::One,
        dst_factor: BlendFactor::Zero,
        operation: BlendOperation::Add,
    };

    /// Blend state of (1 * src) + ((1 - src_alpha) * dst)
    pub const OVER: Self = Self {
        src_factor: BlendFactor::One,
        dst_factor: BlendFactor::OneMinusSrcAlpha,
        operation: BlendOperation::Add,
    };

    /// Returns true if the state relies on the constant color, which is
    /// set independently on a render command encoder.
    pub fn uses_constant(&self) -> bool {
        match (self.src_factor, self.dst_factor) {
            (BlendFactor::Constant, _)
            | (BlendFactor::OneMinusConstant, _)
            | (_, BlendFactor::Constant)
            | (_, BlendFactor::OneMinusConstant) => true,
            (_, _) => false,
        }
    }
}

impl Default for BlendComponent {
    fn default() -> Self {
        Self::REPLACE
    }
}

/// Describe the blend state of a render pipeline,
/// within [`ColorTargetState`].
///
/// See the OpenGL or Vulkan spec for more information.
///
/// Corresponds to [WebGPU `GPUBlendState`](
/// https://gpuweb.github.io/gpuweb/#dictdef-gpublendstate).
#[repr(C)]
#[derive(Clone, Copy, Debug, PartialEq, Eq, Hash)]
#[cfg_attr(feature = "trace", derive(Serialize))]
#[cfg_attr(feature = "replay", derive(Deserialize))]
#[cfg_attr(feature = "serde", serde(rename_all = "camelCase"))]
pub struct BlendState {
    /// Color equation.
    pub color: BlendComponent,
    /// Alpha equation.
    pub alpha: BlendComponent,
}

impl BlendState {
    /// Blend mode that does no color blending, just overwrites the output with the contents of the shader.
    pub const REPLACE: Self = Self {
        color: BlendComponent::REPLACE,
        alpha: BlendComponent::REPLACE,
    };

    /// Blend mode that does standard alpha blending with non-premultiplied alpha.
    pub const ALPHA_BLENDING: Self = Self {
        color: BlendComponent {
            src_factor: BlendFactor::SrcAlpha,
            dst_factor: BlendFactor::OneMinusSrcAlpha,
            operation: BlendOperation::Add,
        },
        alpha: BlendComponent::OVER,
    };

    /// Blend mode that does standard alpha blending with premultiplied alpha.
    pub const PREMULTIPLIED_ALPHA_BLENDING: Self = Self {
        color: BlendComponent::OVER,
        alpha: BlendComponent::OVER,
    };
}

/// Describes the color state of a render pipeline.
///
/// Corresponds to [WebGPU `GPUColorTargetState`](
/// https://gpuweb.github.io/gpuweb/#dictdef-gpucolortargetstate).
#[repr(C)]
#[derive(Clone, Debug, PartialEq, Eq, Hash)]
#[cfg_attr(feature = "trace", derive(Serialize))]
#[cfg_attr(feature = "replay", derive(Deserialize))]
#[cfg_attr(feature = "serde", serde(rename_all = "camelCase"))]
pub struct ColorTargetState {
    /// The [`TextureFormat`] of the image that this pipeline will render to. Must match the the format
    /// of the corresponding color attachment in [`CommandEncoder::begin_render_pass`][CEbrp]
    ///
    /// [CEbrp]: ../wgpu/struct.CommandEncoder.html#method.begin_render_pass
    pub format: TextureFormat,
    /// The blending that is used for this pipeline.
    #[cfg_attr(feature = "serde", serde(default))]
    pub blend: Option<BlendState>,
    /// Mask which enables/disables writes to different color/alpha channel.
    #[cfg_attr(feature = "serde", serde(default))]
    pub write_mask: ColorWrites,
}

impl From<TextureFormat> for ColorTargetState {
    fn from(format: TextureFormat) -> Self {
        Self {
            format,
            blend: None,
            write_mask: ColorWrites::ALL,
        }
    }
}

/// Primitive type the input mesh is composed of.
///
/// Corresponds to [WebGPU `GPUPrimitiveTopology`](
/// https://gpuweb.github.io/gpuweb/#enumdef-gpuprimitivetopology).
#[repr(C)]
#[derive(Copy, Clone, Debug, Default, Hash, Eq, PartialEq)]
#[cfg_attr(feature = "trace", derive(Serialize))]
#[cfg_attr(feature = "replay", derive(Deserialize))]
#[cfg_attr(feature = "serde", serde(rename_all = "kebab-case"))]
pub enum PrimitiveTopology {
    /// Vertex data is a list of points. Each vertex is a new point.
    PointList = 0,
    /// Vertex data is a list of lines. Each pair of vertices composes a new line.
    ///
    /// Vertices `0 1 2 3` create two lines `0 1` and `2 3`
    LineList = 1,
    /// Vertex data is a strip of lines. Each set of two adjacent vertices form a line.
    ///
    /// Vertices `0 1 2 3` create three lines `0 1`, `1 2`, and `2 3`.
    LineStrip = 2,
    /// Vertex data is a list of triangles. Each set of 3 vertices composes a new triangle.
    ///
    /// Vertices `0 1 2 3 4 5` create two triangles `0 1 2` and `3 4 5`
    #[default]
    TriangleList = 3,
    /// Vertex data is a triangle strip. Each set of three adjacent vertices form a triangle.
    ///
    /// Vertices `0 1 2 3 4 5` creates four triangles `0 1 2`, `2 1 3`, `2 3 4`, and `4 3 5`
    TriangleStrip = 4,
}

impl PrimitiveTopology {
    /// Returns true for strip topologies.
    pub fn is_strip(&self) -> bool {
        match *self {
            Self::PointList | Self::LineList | Self::TriangleList => false,
            Self::LineStrip | Self::TriangleStrip => true,
        }
    }
}

/// Vertex winding order which classifies the "front" face of a triangle.
///
/// Corresponds to [WebGPU `GPUFrontFace`](
/// https://gpuweb.github.io/gpuweb/#enumdef-gpufrontface).
#[repr(C)]
#[derive(Copy, Clone, Debug, Default, PartialEq, Eq, Hash)]
#[cfg_attr(feature = "trace", derive(Serialize))]
#[cfg_attr(feature = "replay", derive(Deserialize))]
#[cfg_attr(feature = "serde", serde(rename_all = "kebab-case"))]
pub enum FrontFace {
    /// Triangles with vertices in counter clockwise order are considered the front face.
    ///
    /// This is the default with right handed coordinate spaces.
    #[default]
    Ccw = 0,
    /// Triangles with vertices in clockwise order are considered the front face.
    ///
    /// This is the default with left handed coordinate spaces.
    Cw = 1,
}

/// Face of a vertex.
///
/// Corresponds to [WebGPU `GPUCullMode`](
/// https://gpuweb.github.io/gpuweb/#enumdef-gpucullmode),
/// except that the `"none"` value is represented using `Option<Face>` instead.
#[repr(C)]
#[derive(Copy, Clone, Debug, PartialEq, Eq, Hash)]
#[cfg_attr(feature = "trace", derive(Serialize))]
#[cfg_attr(feature = "replay", derive(Deserialize))]
#[cfg_attr(feature = "serde", serde(rename_all = "kebab-case"))]
pub enum Face {
    /// Front face
    Front = 0,
    /// Back face
    Back = 1,
}

/// Type of drawing mode for polygons
#[repr(C)]
#[derive(Copy, Clone, Debug, Default, PartialEq, Eq, Hash)]
#[cfg_attr(feature = "trace", derive(Serialize))]
#[cfg_attr(feature = "replay", derive(Deserialize))]
#[cfg_attr(feature = "serde", serde(rename_all = "kebab-case"))]
pub enum PolygonMode {
    /// Polygons are filled
    #[default]
    Fill = 0,
    /// Polygons are drawn as line segments
    Line = 1,
    /// Polygons are drawn as points
    Point = 2,
}

/// Describes the state of primitive assembly and rasterization in a render pipeline.
///
/// Corresponds to [WebGPU `GPUPrimitiveState`](
/// https://gpuweb.github.io/gpuweb/#dictdef-gpuprimitivestate).
#[repr(C)]
#[derive(Clone, Copy, Debug, Default, PartialEq, Eq, Hash)]
#[cfg_attr(feature = "trace", derive(Serialize))]
#[cfg_attr(feature = "replay", derive(Deserialize))]
#[cfg_attr(feature = "serde", serde(rename_all = "camelCase"))]
pub struct PrimitiveState {
    /// The primitive topology used to interpret vertices.
    pub topology: PrimitiveTopology,
    /// When drawing strip topologies with indices, this is the required format for the index buffer.
    /// This has no effect on non-indexed or non-strip draws.
    #[cfg_attr(feature = "serde", serde(default))]
    pub strip_index_format: Option<IndexFormat>,
    /// The face to consider the front for the purpose of culling and stencil operations.
    #[cfg_attr(feature = "serde", serde(default))]
    pub front_face: FrontFace,
    /// The face culling mode.
    #[cfg_attr(feature = "serde", serde(default))]
    pub cull_mode: Option<Face>,
    /// If set to true, the polygon depth is not clipped to 0-1 before rasterization.
    ///
    /// Enabling this requires `Features::DEPTH_CLIP_CONTROL` to be enabled.
    #[cfg_attr(feature = "serde", serde(default))]
    pub unclipped_depth: bool,
    /// Controls the way each polygon is rasterized. Can be either `Fill` (default), `Line` or `Point`
    ///
    /// Setting this to `Line` requires `Features::POLYGON_MODE_LINE` to be enabled.
    ///
    /// Setting this to `Point` requires `Features::POLYGON_MODE_POINT` to be enabled.
    #[cfg_attr(feature = "serde", serde(default))]
    pub polygon_mode: PolygonMode,
    /// If set to true, the primitives are rendered with conservative overestimation. I.e. any rastered pixel touched by it is filled.
    /// Only valid for PolygonMode::Fill!
    ///
    /// Enabling this requires `Features::CONSERVATIVE_RASTERIZATION` to be enabled.
    pub conservative: bool,
}

/// Describes the multi-sampling state of a render pipeline.
///
/// Corresponds to [WebGPU `GPUMultisampleState`](
/// https://gpuweb.github.io/gpuweb/#dictdef-gpumultisamplestate).
#[repr(C)]
#[derive(Clone, Copy, Debug, PartialEq, Eq, Hash)]
#[cfg_attr(feature = "trace", derive(Serialize))]
#[cfg_attr(feature = "replay", derive(Deserialize))]
#[cfg_attr(feature = "serde", serde(rename_all = "camelCase"))]
pub struct MultisampleState {
    /// The number of samples calculated per pixel (for MSAA). For non-multisampled textures,
    /// this should be `1`
    pub count: u32,
    /// Bitmask that restricts the samples of a pixel modified by this pipeline. All samples
    /// can be enabled using the value `!0`
    pub mask: u64,
    /// When enabled, produces another sample mask per pixel based on the alpha output value, that
    /// is ANDed with the sample_mask and the primitive coverage to restrict the set of samples
    /// affected by a primitive.
    ///
    /// The implicit mask produced for alpha of zero is guaranteed to be zero, and for alpha of one
    /// is guaranteed to be all 1-s.
    pub alpha_to_coverage_enabled: bool,
}

impl Default for MultisampleState {
    fn default() -> Self {
        MultisampleState {
            count: 1,
            mask: !0,
            alpha_to_coverage_enabled: false,
        }
    }
}

bitflags::bitflags! {
    /// Feature flags for a texture format.
    #[repr(transparent)]
    pub struct TextureFormatFeatureFlags: u32 {
        /// If not present, the texture can't be sampled with a filtering sampler.
        /// This may overwrite TextureSampleType::Float.filterable
        const FILTERABLE = 1 << 0;
        /// Allows [`TextureDescriptor::sample_count`] to be `2`.
        const MULTISAMPLE_X2 = 1 << 1;
          /// Allows [`TextureDescriptor::sample_count`] to be `4`.
        const MULTISAMPLE_X4 = 1 << 2 ;
          /// Allows [`TextureDescriptor::sample_count`] to be `8`.
        const MULTISAMPLE_X8 = 1 << 3 ;
          /// Allows [`TextureDescriptor::sample_count`] to be `16`.
        const MULTISAMPLE_X16 = 1 << 4;
        /// Allows a texture of this format to back a view passed as `resolve_target`
        /// to a render pass for an automatic driver-implemented resolve.
        const MULTISAMPLE_RESOLVE = 1 << 5;
        /// When used as a STORAGE texture, then a texture with this format can be bound with
        /// [`StorageTextureAccess::ReadOnly`] or [`StorageTextureAccess::ReadWrite`].
        const STORAGE_READ_WRITE = 1 << 6;
        /// When used as a STORAGE texture, then a texture with this format can be written to with atomics.
        // TODO: No access flag exposed as of writing
        const STORAGE_ATOMICS = 1 << 7;
        /// If not present, the texture can't be blended into the render target.
        const BLENDABLE = 1 << 8;
    }
}

impl TextureFormatFeatureFlags {
    /// Sample count supported by a given texture format.
    ///
    /// returns `true` if `count` is a supported sample count.
    pub fn sample_count_supported(&self, count: u32) -> bool {
        use TextureFormatFeatureFlags as tfsc;

        match count {
            1 => true,
            2 => self.contains(tfsc::MULTISAMPLE_X2),
            4 => self.contains(tfsc::MULTISAMPLE_X4),
            8 => self.contains(tfsc::MULTISAMPLE_X8),
            16 => self.contains(tfsc::MULTISAMPLE_X16),
            _ => false,
        }
    }
}

impl_bitflags!(TextureFormatFeatureFlags);

/// Features supported by a given texture format
///
/// Features are defined by WebGPU specification unless `Features::TEXTURE_ADAPTER_SPECIFIC_FORMAT_FEATURES` is enabled.
#[derive(Copy, Clone, Debug, Hash, Eq, PartialEq)]
pub struct TextureFormatFeatures {
    /// Valid bits for `TextureDescriptor::Usage` provided for format creation.
    pub allowed_usages: TextureUsages,
    /// Additional property flags for the format.
    pub flags: TextureFormatFeatureFlags,
}

/// ASTC block dimensions
#[repr(C)]
#[derive(Copy, Clone, Debug, Hash, Eq, PartialEq)]
#[cfg_attr(feature = "serde", derive(Deserialize, Serialize))]
pub enum AstcBlock {
    /// 4x4 block compressed texture. 16 bytes per block (8 bit/px).
    B4x4,
    /// 5x4 block compressed texture. 16 bytes per block (6.4 bit/px).
    B5x4,
    /// 5x5 block compressed texture. 16 bytes per block (5.12 bit/px).
    B5x5,
    /// 6x5 block compressed texture. 16 bytes per block (4.27 bit/px).
    B6x5,
    /// 6x6 block compressed texture. 16 bytes per block (3.56 bit/px).
    B6x6,
    /// 8x5 block compressed texture. 16 bytes per block (3.2 bit/px).
    B8x5,
    /// 8x6 block compressed texture. 16 bytes per block (2.67 bit/px).
    B8x6,
    /// 8x8 block compressed texture. 16 bytes per block (2 bit/px).
    B8x8,
    /// 10x5 block compressed texture. 16 bytes per block (2.56 bit/px).
    B10x5,
    /// 10x6 block compressed texture. 16 bytes per block (2.13 bit/px).
    B10x6,
    /// 10x8 block compressed texture. 16 bytes per block (1.6 bit/px).
    B10x8,
    /// 10x10 block compressed texture. 16 bytes per block (1.28 bit/px).
    B10x10,
    /// 12x10 block compressed texture. 16 bytes per block (1.07 bit/px).
    B12x10,
    /// 12x12 block compressed texture. 16 bytes per block (0.89 bit/px).
    B12x12,
}

/// ASTC RGBA channel
#[repr(C)]
#[derive(Copy, Clone, Debug, Hash, Eq, PartialEq)]
#[cfg_attr(feature = "serde", derive(Deserialize, Serialize))]
pub enum AstcChannel {
    /// 8 bit integer RGBA, [0, 255] converted to/from linear-color float [0, 1] in shader.
    ///
    /// [`Features::TEXTURE_COMPRESSION_ASTC_LDR`] must be enabled to use this channel.
    Unorm,
    /// 8 bit integer RGBA, Srgb-color [0, 255] converted to/from linear-color float [0, 1] in shader.
    ///
    /// [`Features::TEXTURE_COMPRESSION_ASTC_LDR`] must be enabled to use this channel.
    UnormSrgb,
    /// floating-point RGBA, linear-color float can be outside of the [0, 1] range.
    ///
    /// [`Features::TEXTURE_COMPRESSION_ASTC_HDR`] must be enabled to use this channel.
    Hdr,
}

/// Underlying texture data format.
///
/// If there is a conversion in the format (such as srgb -> linear), the conversion listed here is for
/// loading from texture in a shader. When writing to the texture, the opposite conversion takes place.
///
/// Corresponds to [WebGPU `GPUTextureFormat`](
/// https://gpuweb.github.io/gpuweb/#enumdef-gputextureformat).
#[repr(C)]
#[derive(Copy, Clone, Debug, Hash, Eq, PartialEq)]
pub enum TextureFormat {
    // Normal 8 bit formats
    /// Red channel only. 8 bit integer per channel. [0, 255] converted to/from float [0, 1] in shader.
    R8Unorm,
    /// Red channel only. 8 bit integer per channel. [-127, 127] converted to/from float [-1, 1] in shader.
    R8Snorm,
    /// Red channel only. 8 bit integer per channel. Unsigned in shader.
    R8Uint,
    /// Red channel only. 8 bit integer per channel. Signed in shader.
    R8Sint,

    // Normal 16 bit formats
    /// Red channel only. 16 bit integer per channel. Unsigned in shader.
    R16Uint,
    /// Red channel only. 16 bit integer per channel. Signed in shader.
    R16Sint,
    /// Red channel only. 16 bit integer per channel. [0, 65535] converted to/from float [0, 1] in shader.
    ///
    /// [`Features::TEXTURE_FORMAT_16BIT_NORM`] must be enabled to use this texture format.
    R16Unorm,
    /// Red channel only. 16 bit integer per channel. [0, 65535] converted to/from float [-1, 1] in shader.
    ///
    /// [`Features::TEXTURE_FORMAT_16BIT_NORM`] must be enabled to use this texture format.
    R16Snorm,
    /// Red channel only. 16 bit float per channel. Float in shader.
    R16Float,
    /// Red and green channels. 8 bit integer per channel. [0, 255] converted to/from float [0, 1] in shader.
    Rg8Unorm,
    /// Red and green channels. 8 bit integer per channel. [-127, 127] converted to/from float [-1, 1] in shader.
    Rg8Snorm,
    /// Red and green channels. 8 bit integer per channel. Unsigned in shader.
    Rg8Uint,
    /// Red and green channels. 8 bit integer per channel. Signed in shader.
    Rg8Sint,

    // Normal 32 bit formats
    /// Red channel only. 32 bit integer per channel. Unsigned in shader.
    R32Uint,
    /// Red channel only. 32 bit integer per channel. Signed in shader.
    R32Sint,
    /// Red channel only. 32 bit float per channel. Float in shader.
    R32Float,
    /// Red and green channels. 16 bit integer per channel. Unsigned in shader.
    Rg16Uint,
    /// Red and green channels. 16 bit integer per channel. Signed in shader.
    Rg16Sint,
    /// Red and green channels. 16 bit integer per channel. [0, 65535] converted to/from float [0, 1] in shader.
    ///
    /// [`Features::TEXTURE_FORMAT_16BIT_NORM`] must be enabled to use this texture format.
    Rg16Unorm,
    /// Red and green channels. 16 bit integer per channel. [0, 65535] converted to/from float [-1, 1] in shader.
    ///
    /// [`Features::TEXTURE_FORMAT_16BIT_NORM`] must be enabled to use this texture format.
    Rg16Snorm,
    /// Red and green channels. 16 bit float per channel. Float in shader.
    Rg16Float,
    /// Red, green, blue, and alpha channels. 8 bit integer per channel. [0, 255] converted to/from float [0, 1] in shader.
    Rgba8Unorm,
    /// Red, green, blue, and alpha channels. 8 bit integer per channel. Srgb-color [0, 255] converted to/from linear-color float [0, 1] in shader.
    Rgba8UnormSrgb,
    /// Red, green, blue, and alpha channels. 8 bit integer per channel. [-127, 127] converted to/from float [-1, 1] in shader.
    Rgba8Snorm,
    /// Red, green, blue, and alpha channels. 8 bit integer per channel. Unsigned in shader.
    Rgba8Uint,
    /// Red, green, blue, and alpha channels. 8 bit integer per channel. Signed in shader.
    Rgba8Sint,
    /// Blue, green, red, and alpha channels. 8 bit integer per channel. [0, 255] converted to/from float [0, 1] in shader.
    Bgra8Unorm,
    /// Blue, green, red, and alpha channels. 8 bit integer per channel. Srgb-color [0, 255] converted to/from linear-color float [0, 1] in shader.
    Bgra8UnormSrgb,

    // Packed 32 bit formats
    /// Packed unsigned float with 9 bits mantisa for each RGB component, then a common 5 bits exponent
    Rgb9e5Ufloat,
    /// Red, green, blue, and alpha channels. 10 bit integer for RGB channels, 2 bit integer for alpha channel. [0, 1023] ([0, 3] for alpha) converted to/from float [0, 1] in shader.
    Rgb10a2Unorm,
    /// Red, green, and blue channels. 11 bit float with no sign bit for RG channels. 10 bit float with no sign bit for blue channel. Float in shader.
    Rg11b10Float,

    // Normal 64 bit formats
    /// Red and green channels. 32 bit integer per channel. Unsigned in shader.
    Rg32Uint,
    /// Red and green channels. 32 bit integer per channel. Signed in shader.
    Rg32Sint,
    /// Red and green channels. 32 bit float per channel. Float in shader.
    Rg32Float,
    /// Red, green, blue, and alpha channels. 16 bit integer per channel. Unsigned in shader.
    Rgba16Uint,
    /// Red, green, blue, and alpha channels. 16 bit integer per channel. Signed in shader.
    Rgba16Sint,
    /// Red, green, blue, and alpha channels. 16 bit integer per channel. [0, 65535] converted to/from float [0, 1] in shader.
    ///
    /// [`Features::TEXTURE_FORMAT_16BIT_NORM`] must be enabled to use this texture format.
    Rgba16Unorm,
    /// Red, green, blue, and alpha. 16 bit integer per channel. [0, 65535] converted to/from float [-1, 1] in shader.
    ///
    /// [`Features::TEXTURE_FORMAT_16BIT_NORM`] must be enabled to use this texture format.
    Rgba16Snorm,
    /// Red, green, blue, and alpha channels. 16 bit float per channel. Float in shader.
    Rgba16Float,

    // Normal 128 bit formats
    /// Red, green, blue, and alpha channels. 32 bit integer per channel. Unsigned in shader.
    Rgba32Uint,
    /// Red, green, blue, and alpha channels. 32 bit integer per channel. Signed in shader.
    Rgba32Sint,
    /// Red, green, blue, and alpha channels. 32 bit float per channel. Float in shader.
    Rgba32Float,

    // Depth and stencil formats
    /// Stencil format with 8 bit integer stencil.
    Stencil8,
    /// Special depth format with 16 bit integer depth.
    Depth16Unorm,
    /// Special depth format with at least 24 bit integer depth.
    Depth24Plus,
    /// Special depth/stencil format with at least 24 bit integer depth and 8 bits integer stencil.
    Depth24PlusStencil8,
    /// Special depth format with 32 bit floating point depth.
    Depth32Float,
    /// Special depth/stencil format with 32 bit floating point depth and 8 bits integer stencil.
    Depth32FloatStencil8,

    // Compressed textures usable with `TEXTURE_COMPRESSION_BC` feature.
    /// 4x4 block compressed texture. 8 bytes per block (4 bit/px). 4 color + alpha pallet. 5 bit R + 6 bit G + 5 bit B + 1 bit alpha.
    /// [0, 63] ([0, 1] for alpha) converted to/from float [0, 1] in shader.
    ///
    /// Also known as DXT1.
    ///
    /// [`Features::TEXTURE_COMPRESSION_BC`] must be enabled to use this texture format.
    Bc1RgbaUnorm,
    /// 4x4 block compressed texture. 8 bytes per block (4 bit/px). 4 color + alpha pallet. 5 bit R + 6 bit G + 5 bit B + 1 bit alpha.
    /// Srgb-color [0, 63] ([0, 1] for alpha) converted to/from linear-color float [0, 1] in shader.
    ///
    /// Also known as DXT1.
    ///
    /// [`Features::TEXTURE_COMPRESSION_BC`] must be enabled to use this texture format.
    Bc1RgbaUnormSrgb,
    /// 4x4 block compressed texture. 16 bytes per block (8 bit/px). 4 color pallet. 5 bit R + 6 bit G + 5 bit B + 4 bit alpha.
    /// [0, 63] ([0, 15] for alpha) converted to/from float [0, 1] in shader.
    ///
    /// Also known as DXT3.
    ///
    /// [`Features::TEXTURE_COMPRESSION_BC`] must be enabled to use this texture format.
    Bc2RgbaUnorm,
    /// 4x4 block compressed texture. 16 bytes per block (8 bit/px). 4 color pallet. 5 bit R + 6 bit G + 5 bit B + 4 bit alpha.
    /// Srgb-color [0, 63] ([0, 255] for alpha) converted to/from linear-color float [0, 1] in shader.
    ///
    /// Also known as DXT3.
    ///
    /// [`Features::TEXTURE_COMPRESSION_BC`] must be enabled to use this texture format.
    Bc2RgbaUnormSrgb,
    /// 4x4 block compressed texture. 16 bytes per block (8 bit/px). 4 color pallet + 8 alpha pallet. 5 bit R + 6 bit G + 5 bit B + 8 bit alpha.
    /// [0, 63] ([0, 255] for alpha) converted to/from float [0, 1] in shader.
    ///
    /// Also known as DXT5.
    ///
    /// [`Features::TEXTURE_COMPRESSION_BC`] must be enabled to use this texture format.
    Bc3RgbaUnorm,
    /// 4x4 block compressed texture. 16 bytes per block (8 bit/px). 4 color pallet + 8 alpha pallet. 5 bit R + 6 bit G + 5 bit B + 8 bit alpha.
    /// Srgb-color [0, 63] ([0, 255] for alpha) converted to/from linear-color float [0, 1] in shader.
    ///
    /// Also known as DXT5.
    ///
    /// [`Features::TEXTURE_COMPRESSION_BC`] must be enabled to use this texture format.
    Bc3RgbaUnormSrgb,
    /// 4x4 block compressed texture. 8 bytes per block (4 bit/px). 8 color pallet. 8 bit R.
    /// [0, 255] converted to/from float [0, 1] in shader.
    ///
    /// Also known as RGTC1.
    ///
    /// [`Features::TEXTURE_COMPRESSION_BC`] must be enabled to use this texture format.
    Bc4RUnorm,
    /// 4x4 block compressed texture. 8 bytes per block (4 bit/px). 8 color pallet. 8 bit R.
    /// [-127, 127] converted to/from float [-1, 1] in shader.
    ///
    /// Also known as RGTC1.
    ///
    /// [`Features::TEXTURE_COMPRESSION_BC`] must be enabled to use this texture format.
    Bc4RSnorm,
    /// 4x4 block compressed texture. 16 bytes per block (8 bit/px). 8 color red pallet + 8 color green pallet. 8 bit RG.
    /// [0, 255] converted to/from float [0, 1] in shader.
    ///
    /// Also known as RGTC2.
    ///
    /// [`Features::TEXTURE_COMPRESSION_BC`] must be enabled to use this texture format.
    Bc5RgUnorm,
    /// 4x4 block compressed texture. 16 bytes per block (8 bit/px). 8 color red pallet + 8 color green pallet. 8 bit RG.
    /// [-127, 127] converted to/from float [-1, 1] in shader.
    ///
    /// Also known as RGTC2.
    ///
    /// [`Features::TEXTURE_COMPRESSION_BC`] must be enabled to use this texture format.
    Bc5RgSnorm,
    /// 4x4 block compressed texture. 16 bytes per block (8 bit/px). Variable sized pallet. 16 bit unsigned float RGB. Float in shader.
    ///
    /// Also known as BPTC (float).
    ///
    /// [`Features::TEXTURE_COMPRESSION_BC`] must be enabled to use this texture format.
    Bc6hRgbUfloat,
    /// 4x4 block compressed texture. 16 bytes per block (8 bit/px). Variable sized pallet. 16 bit signed float RGB. Float in shader.
    ///
    /// Also known as BPTC (float).
    ///
    /// [`Features::TEXTURE_COMPRESSION_BC`] must be enabled to use this texture format.
    Bc6hRgbSfloat,
    /// 4x4 block compressed texture. 16 bytes per block (8 bit/px). Variable sized pallet. 8 bit integer RGBA.
    /// [0, 255] converted to/from float [0, 1] in shader.
    ///
    /// Also known as BPTC (unorm).
    ///
    /// [`Features::TEXTURE_COMPRESSION_BC`] must be enabled to use this texture format.
    Bc7RgbaUnorm,
    /// 4x4 block compressed texture. 16 bytes per block (8 bit/px). Variable sized pallet. 8 bit integer RGBA.
    /// Srgb-color [0, 255] converted to/from linear-color float [0, 1] in shader.
    ///
    /// Also known as BPTC (unorm).
    ///
    /// [`Features::TEXTURE_COMPRESSION_BC`] must be enabled to use this texture format.
    Bc7RgbaUnormSrgb,
    /// 4x4 block compressed texture. 8 bytes per block (4 bit/px). Complex pallet. 8 bit integer RGB.
    /// [0, 255] converted to/from float [0, 1] in shader.
    ///
    /// [`Features::TEXTURE_COMPRESSION_ETC2`] must be enabled to use this texture format.
    Etc2Rgb8Unorm,
    /// 4x4 block compressed texture. 8 bytes per block (4 bit/px). Complex pallet. 8 bit integer RGB.
    /// Srgb-color [0, 255] converted to/from linear-color float [0, 1] in shader.
    ///
    /// [`Features::TEXTURE_COMPRESSION_ETC2`] must be enabled to use this texture format.
    Etc2Rgb8UnormSrgb,
    /// 4x4 block compressed texture. 8 bytes per block (4 bit/px). Complex pallet. 8 bit integer RGB + 1 bit alpha.
    /// [0, 255] ([0, 1] for alpha) converted to/from float [0, 1] in shader.
    ///
    /// [`Features::TEXTURE_COMPRESSION_ETC2`] must be enabled to use this texture format.
    Etc2Rgb8A1Unorm,
    /// 4x4 block compressed texture. 8 bytes per block (4 bit/px). Complex pallet. 8 bit integer RGB + 1 bit alpha.
    /// Srgb-color [0, 255] ([0, 1] for alpha) converted to/from linear-color float [0, 1] in shader.
    ///
    /// [`Features::TEXTURE_COMPRESSION_ETC2`] must be enabled to use this texture format.
    Etc2Rgb8A1UnormSrgb,
    /// 4x4 block compressed texture. 16 bytes per block (8 bit/px). Complex pallet. 8 bit integer RGB + 8 bit alpha.
    /// [0, 255] converted to/from float [0, 1] in shader.
    ///
    /// [`Features::TEXTURE_COMPRESSION_ETC2`] must be enabled to use this texture format.
    Etc2Rgba8Unorm,
    /// 4x4 block compressed texture. 16 bytes per block (8 bit/px). Complex pallet. 8 bit integer RGB + 8 bit alpha.
    /// Srgb-color [0, 255] converted to/from linear-color float [0, 1] in shader.
    ///
    /// [`Features::TEXTURE_COMPRESSION_ETC2`] must be enabled to use this texture format.
    Etc2Rgba8UnormSrgb,
    /// 4x4 block compressed texture. 8 bytes per block (4 bit/px). Complex pallet. 11 bit integer R.
    /// [0, 255] converted to/from float [0, 1] in shader.
    ///
    /// [`Features::TEXTURE_COMPRESSION_ETC2`] must be enabled to use this texture format.
    EacR11Unorm,
    /// 4x4 block compressed texture. 8 bytes per block (4 bit/px). Complex pallet. 11 bit integer R.
    /// [-127, 127] converted to/from float [-1, 1] in shader.
    ///
    /// [`Features::TEXTURE_COMPRESSION_ETC2`] must be enabled to use this texture format.
    EacR11Snorm,
    /// 4x4 block compressed texture. 16 bytes per block (8 bit/px). Complex pallet. 11 bit integer R + 11 bit integer G.
    /// [0, 255] converted to/from float [0, 1] in shader.
    ///
    /// [`Features::TEXTURE_COMPRESSION_ETC2`] must be enabled to use this texture format.
    EacRg11Unorm,
    /// 4x4 block compressed texture. 16 bytes per block (8 bit/px). Complex pallet. 11 bit integer R + 11 bit integer G.
    /// [-127, 127] converted to/from float [-1, 1] in shader.
    ///
    /// [`Features::TEXTURE_COMPRESSION_ETC2`] must be enabled to use this texture format.
    EacRg11Snorm,
    /// block compressed texture. 16 bytes per block.
    ///
    /// Features [`TEXTURE_COMPRESSION_ASTC_LDR`] or [`TEXTURE_COMPRESSION_ASTC_HDR`]
    /// must be enabled to use this texture format.
    ///
    /// [`TEXTURE_COMPRESSION_ASTC_LDR`]: Features::TEXTURE_COMPRESSION_ASTC_LDR
    /// [`TEXTURE_COMPRESSION_ASTC_HDR`]: Features::TEXTURE_COMPRESSION_ASTC_HDR
    Astc {
        /// compressed block dimensions
        block: AstcBlock,
        /// ASTC RGBA channel
        channel: AstcChannel,
    },
}

#[cfg(any(feature = "serde", test))]
impl<'de> Deserialize<'de> for TextureFormat {
    fn deserialize<D>(deserializer: D) -> Result<Self, D::Error>
    where
        D: serde::Deserializer<'de>,
    {
        use serde::de::{self, Error, Unexpected};

        struct TextureFormatVisitor;

        impl<'de> de::Visitor<'de> for TextureFormatVisitor {
            type Value = TextureFormat;

            fn expecting(&self, formatter: &mut std::fmt::Formatter) -> std::fmt::Result {
                formatter.write_str("a valid texture format")
            }

            fn visit_str<E: Error>(self, s: &str) -> Result<Self::Value, E> {
                let format = match s {
                    "r8unorm" => TextureFormat::R8Unorm,
                    "r8snorm" => TextureFormat::R8Snorm,
                    "r8uint" => TextureFormat::R8Uint,
                    "r8sint" => TextureFormat::R8Sint,
                    "r16uint" => TextureFormat::R16Uint,
                    "r16sint" => TextureFormat::R16Sint,
                    "r16unorm" => TextureFormat::R16Unorm,
                    "r16snorm" => TextureFormat::R16Snorm,
                    "r16float" => TextureFormat::R16Float,
                    "rg8unorm" => TextureFormat::Rg8Unorm,
                    "rg8snorm" => TextureFormat::Rg8Snorm,
                    "rg8uint" => TextureFormat::Rg8Uint,
                    "rg8sint" => TextureFormat::Rg8Sint,
                    "r32uint" => TextureFormat::R32Uint,
                    "r32sint" => TextureFormat::R32Sint,
                    "r32float" => TextureFormat::R32Float,
                    "rg16uint" => TextureFormat::Rg16Uint,
                    "rg16sint" => TextureFormat::Rg16Sint,
                    "rg16unorm" => TextureFormat::Rg16Unorm,
                    "rg16snorm" => TextureFormat::Rg16Snorm,
                    "rg16float" => TextureFormat::Rg16Float,
                    "rgba8unorm" => TextureFormat::Rgba8Unorm,
                    "rgba8unorm-srgb" => TextureFormat::Rgba8UnormSrgb,
                    "rgba8snorm" => TextureFormat::Rgba8Snorm,
                    "rgba8uint" => TextureFormat::Rgba8Uint,
                    "rgba8sint" => TextureFormat::Rgba8Sint,
                    "bgra8unorm" => TextureFormat::Bgra8Unorm,
                    "bgra8unorm-srgb" => TextureFormat::Bgra8UnormSrgb,
                    "rgb10a2unorm" => TextureFormat::Rgb10a2Unorm,
                    "rg11b10ufloat" => TextureFormat::Rg11b10Float,
                    "rg32uint" => TextureFormat::Rg32Uint,
                    "rg32sint" => TextureFormat::Rg32Sint,
                    "rg32float" => TextureFormat::Rg32Float,
                    "rgba16uint" => TextureFormat::Rgba16Uint,
                    "rgba16sint" => TextureFormat::Rgba16Sint,
                    "rgba16unorm" => TextureFormat::Rgba16Unorm,
                    "rgba16snorm" => TextureFormat::Rgba16Snorm,
                    "rgba16float" => TextureFormat::Rgba16Float,
                    "rgba32uint" => TextureFormat::Rgba32Uint,
                    "rgba32sint" => TextureFormat::Rgba32Sint,
                    "rgba32float" => TextureFormat::Rgba32Float,
                    "stencil8" => TextureFormat::Stencil8,
                    "depth32float" => TextureFormat::Depth32Float,
                    "depth32float-stencil8" => TextureFormat::Depth32FloatStencil8,
                    "depth16unorm" => TextureFormat::Depth16Unorm,
                    "depth24plus" => TextureFormat::Depth24Plus,
                    "depth24plus-stencil8" => TextureFormat::Depth24PlusStencil8,
                    "rgb9e5ufloat" => TextureFormat::Rgb9e5Ufloat,
                    "bc1-rgba-unorm" => TextureFormat::Bc1RgbaUnorm,
                    "bc1-rgba-unorm-srgb" => TextureFormat::Bc1RgbaUnormSrgb,
                    "bc2-rgba-unorm" => TextureFormat::Bc2RgbaUnorm,
                    "bc2-rgba-unorm-srgb" => TextureFormat::Bc2RgbaUnormSrgb,
                    "bc3-rgba-unorm" => TextureFormat::Bc3RgbaUnorm,
                    "bc3-rgba-unorm-srgb" => TextureFormat::Bc3RgbaUnormSrgb,
                    "bc4-r-unorm" => TextureFormat::Bc4RUnorm,
                    "bc4-r-snorm" => TextureFormat::Bc4RSnorm,
                    "bc5-rg-unorm" => TextureFormat::Bc5RgUnorm,
                    "bc5-rg-snorm" => TextureFormat::Bc5RgSnorm,
                    "bc6h-rgb-ufloat" => TextureFormat::Bc6hRgbUfloat,
                    "bc6h-rgb-float" => TextureFormat::Bc6hRgbSfloat,
                    "bc7-rgba-unorm" => TextureFormat::Bc7RgbaUnorm,
                    "bc7-rgba-unorm-srgb" => TextureFormat::Bc7RgbaUnormSrgb,
                    "etc2-rgb8unorm" => TextureFormat::Etc2Rgb8Unorm,
                    "etc2-rgb8unorm-srgb" => TextureFormat::Etc2Rgb8UnormSrgb,
                    "etc2-rgb8a1unorm" => TextureFormat::Etc2Rgb8A1Unorm,
                    "etc2-rgb8a1unorm-srgb" => TextureFormat::Etc2Rgb8A1UnormSrgb,
                    "etc2-rgba8unorm" => TextureFormat::Etc2Rgba8Unorm,
                    "etc2-rgba8unorm-srgb" => TextureFormat::Etc2Rgba8UnormSrgb,
                    "eac-r11unorm" => TextureFormat::EacR11Unorm,
                    "eac-r11snorm" => TextureFormat::EacR11Snorm,
                    "eac-rg11unorm" => TextureFormat::EacRg11Unorm,
                    "eac-rg11snorm" => TextureFormat::EacRg11Snorm,
                    other => {
                        if let Some(parts) = other.strip_prefix("astc-") {
                            let (block, channel) = parts
                                .split_once('-')
                                .ok_or_else(|| E::invalid_value(Unexpected::Str(s), &self))?;

                            let block = match block {
                                "4x4" => AstcBlock::B4x4,
                                "5x4" => AstcBlock::B5x4,
                                "5x5" => AstcBlock::B5x5,
                                "6x5" => AstcBlock::B6x5,
                                "6x6" => AstcBlock::B6x6,
                                "8x5" => AstcBlock::B8x5,
                                "8x6" => AstcBlock::B8x6,
                                "8x8" => AstcBlock::B8x8,
                                "10x5" => AstcBlock::B10x5,
                                "10x6" => AstcBlock::B10x6,
                                "10x8" => AstcBlock::B10x8,
                                "10x10" => AstcBlock::B10x10,
                                "12x10" => AstcBlock::B12x10,
                                "12x12" => AstcBlock::B12x12,
                                _ => return Err(E::invalid_value(Unexpected::Str(s), &self)),
                            };

                            let channel = match channel {
                                "unorm" => AstcChannel::Unorm,
                                "unorm-srgb" => AstcChannel::UnormSrgb,
                                "hdr" => AstcChannel::Hdr,
                                _ => return Err(E::invalid_value(Unexpected::Str(s), &self)),
                            };

                            TextureFormat::Astc { block, channel }
                        } else {
                            return Err(E::invalid_value(Unexpected::Str(s), &self));
                        }
                    }
                };

                Ok(format)
            }
        }

        deserializer.deserialize_str(TextureFormatVisitor)
    }
}

#[cfg(any(feature = "serde", test))]
impl Serialize for TextureFormat {
    fn serialize<S>(&self, serializer: S) -> Result<S::Ok, S::Error>
    where
        S: serde::Serializer,
    {
        let s: String;
        let name = match *self {
            TextureFormat::R8Unorm => "r8unorm",
            TextureFormat::R8Snorm => "r8snorm",
            TextureFormat::R8Uint => "r8uint",
            TextureFormat::R8Sint => "r8sint",
            TextureFormat::R16Uint => "r16uint",
            TextureFormat::R16Sint => "r16sint",
            TextureFormat::R16Unorm => "r16unorm",
            TextureFormat::R16Snorm => "r16snorm",
            TextureFormat::R16Float => "r16float",
            TextureFormat::Rg8Unorm => "rg8unorm",
            TextureFormat::Rg8Snorm => "rg8snorm",
            TextureFormat::Rg8Uint => "rg8uint",
            TextureFormat::Rg8Sint => "rg8sint",
            TextureFormat::R32Uint => "r32uint",
            TextureFormat::R32Sint => "r32sint",
            TextureFormat::R32Float => "r32float",
            TextureFormat::Rg16Uint => "rg16uint",
            TextureFormat::Rg16Sint => "rg16sint",
            TextureFormat::Rg16Unorm => "rg16unorm",
            TextureFormat::Rg16Snorm => "rg16snorm",
            TextureFormat::Rg16Float => "rg16float",
            TextureFormat::Rgba8Unorm => "rgba8unorm",
            TextureFormat::Rgba8UnormSrgb => "rgba8unorm-srgb",
            TextureFormat::Rgba8Snorm => "rgba8snorm",
            TextureFormat::Rgba8Uint => "rgba8uint",
            TextureFormat::Rgba8Sint => "rgba8sint",
            TextureFormat::Bgra8Unorm => "bgra8unorm",
            TextureFormat::Bgra8UnormSrgb => "bgra8unorm-srgb",
            TextureFormat::Rgb10a2Unorm => "rgb10a2unorm",
            TextureFormat::Rg11b10Float => "rg11b10ufloat",
            TextureFormat::Rg32Uint => "rg32uint",
            TextureFormat::Rg32Sint => "rg32sint",
            TextureFormat::Rg32Float => "rg32float",
            TextureFormat::Rgba16Uint => "rgba16uint",
            TextureFormat::Rgba16Sint => "rgba16sint",
            TextureFormat::Rgba16Unorm => "rgba16unorm",
            TextureFormat::Rgba16Snorm => "rgba16snorm",
            TextureFormat::Rgba16Float => "rgba16float",
            TextureFormat::Rgba32Uint => "rgba32uint",
            TextureFormat::Rgba32Sint => "rgba32sint",
            TextureFormat::Rgba32Float => "rgba32float",
            TextureFormat::Stencil8 => "stencil8",
            TextureFormat::Depth32Float => "depth32float",
            TextureFormat::Depth16Unorm => "depth16unorm",
            TextureFormat::Depth32FloatStencil8 => "depth32float-stencil8",
            TextureFormat::Depth24Plus => "depth24plus",
            TextureFormat::Depth24PlusStencil8 => "depth24plus-stencil8",
            TextureFormat::Rgb9e5Ufloat => "rgb9e5ufloat",
            TextureFormat::Bc1RgbaUnorm => "bc1-rgba-unorm",
            TextureFormat::Bc1RgbaUnormSrgb => "bc1-rgba-unorm-srgb",
            TextureFormat::Bc2RgbaUnorm => "bc2-rgba-unorm",
            TextureFormat::Bc2RgbaUnormSrgb => "bc2-rgba-unorm-srgb",
            TextureFormat::Bc3RgbaUnorm => "bc3-rgba-unorm",
            TextureFormat::Bc3RgbaUnormSrgb => "bc3-rgba-unorm-srgb",
            TextureFormat::Bc4RUnorm => "bc4-r-unorm",
            TextureFormat::Bc4RSnorm => "bc4-r-snorm",
            TextureFormat::Bc5RgUnorm => "bc5-rg-unorm",
            TextureFormat::Bc5RgSnorm => "bc5-rg-snorm",
            TextureFormat::Bc6hRgbUfloat => "bc6h-rgb-ufloat",
            TextureFormat::Bc6hRgbSfloat => "bc6h-rgb-float",
            TextureFormat::Bc7RgbaUnorm => "bc7-rgba-unorm",
            TextureFormat::Bc7RgbaUnormSrgb => "bc7-rgba-unorm-srgb",
            TextureFormat::Etc2Rgb8Unorm => "etc2-rgb8unorm",
            TextureFormat::Etc2Rgb8UnormSrgb => "etc2-rgb8unorm-srgb",
            TextureFormat::Etc2Rgb8A1Unorm => "etc2-rgb8a1unorm",
            TextureFormat::Etc2Rgb8A1UnormSrgb => "etc2-rgb8a1unorm-srgb",
            TextureFormat::Etc2Rgba8Unorm => "etc2-rgba8unorm",
            TextureFormat::Etc2Rgba8UnormSrgb => "etc2-rgba8unorm-srgb",
            TextureFormat::EacR11Unorm => "eac-r11unorm",
            TextureFormat::EacR11Snorm => "eac-r11snorm",
            TextureFormat::EacRg11Unorm => "eac-rg11unorm",
            TextureFormat::EacRg11Snorm => "eac-rg11snorm",
            TextureFormat::Astc { block, channel } => {
                let block = match block {
                    AstcBlock::B4x4 => "4x4",
                    AstcBlock::B5x4 => "5x4",
                    AstcBlock::B5x5 => "5x5",
                    AstcBlock::B6x5 => "6x5",
                    AstcBlock::B6x6 => "6x6",
                    AstcBlock::B8x5 => "8x5",
                    AstcBlock::B8x6 => "8x6",
                    AstcBlock::B8x8 => "8x8",
                    AstcBlock::B10x5 => "10x5",
                    AstcBlock::B10x6 => "10x6",
                    AstcBlock::B10x8 => "10x8",
                    AstcBlock::B10x10 => "10x10",
                    AstcBlock::B12x10 => "12x10",
                    AstcBlock::B12x12 => "12x12",
                };

                let channel = match channel {
                    AstcChannel::Unorm => "unorm",
                    AstcChannel::UnormSrgb => "unorm-srgb",
                    AstcChannel::Hdr => "hdr",
                };

                s = format!("astc-{block}-{channel}");
                &s
            }
        };
        serializer.serialize_str(name)
    }
}

impl TextureFormat {
    /// Returns the aspect-specific format of the original format
    ///
    /// see <https://gpuweb.github.io/gpuweb/#abstract-opdef-resolving-gputextureaspect>
    pub fn aspect_specific_format(&self, aspect: TextureAspect) -> Option<Self> {
        match (*self, aspect) {
            (Self::Stencil8, TextureAspect::StencilOnly) => Some(*self),
            (
                Self::Depth16Unorm | Self::Depth24Plus | Self::Depth32Float,
                TextureAspect::DepthOnly,
            ) => Some(*self),
            (
                Self::Depth24PlusStencil8 | Self::Depth32FloatStencil8,
                TextureAspect::StencilOnly,
            ) => Some(Self::Stencil8),
            (Self::Depth24PlusStencil8, TextureAspect::DepthOnly) => Some(Self::Depth24Plus),
            (Self::Depth32FloatStencil8, TextureAspect::DepthOnly) => Some(Self::Depth32Float),
            (format, TextureAspect::All) => Some(format),
            _ => None,
        }
    }

    /// Returns `true` if `self` is a depth or stencil component of the given
    /// combined depth-stencil format
    pub fn is_depth_stencil_component(&self, combined_format: Self) -> bool {
        match (combined_format, *self) {
            (Self::Depth24PlusStencil8, Self::Depth24Plus | Self::Stencil8)
            | (Self::Depth32FloatStencil8, Self::Depth32Float | Self::Stencil8) => true,
            _ => false,
        }
    }

    /// Returns `true` if the format is a depth and/or stencil format
    ///
    /// see <https://gpuweb.github.io/gpuweb/#depth-formats>
    pub fn is_depth_stencil_format(&self) -> bool {
        match *self {
            Self::Stencil8
            | Self::Depth16Unorm
            | Self::Depth24Plus
            | Self::Depth24PlusStencil8
            | Self::Depth32Float
            | Self::Depth32FloatStencil8 => true,
            _ => false,
        }
    }

    /// Returns `true` if the format is a combined depth-stencil format
    ///
    /// see <https://gpuweb.github.io/gpuweb/#combined-depth-stencil-format>
    pub fn is_combined_depth_stencil_format(&self) -> bool {
        match *self {
            Self::Depth24PlusStencil8 | Self::Depth32FloatStencil8 => true,
            _ => false,
        }
    }

    /// Returns `true` if the format has a color aspect
    pub fn has_color_aspect(&self) -> bool {
        !self.is_depth_stencil_format()
    }

    /// Returns `true` if the format has a depth aspect
    pub fn has_depth_aspect(&self) -> bool {
        match *self {
            Self::Depth16Unorm
            | Self::Depth24Plus
            | Self::Depth24PlusStencil8
            | Self::Depth32Float
            | Self::Depth32FloatStencil8 => true,
            _ => false,
        }
    }

    /// Returns `true` if the format has a stencil aspect
    pub fn has_stencil_aspect(&self) -> bool {
        match *self {
            Self::Stencil8 | Self::Depth24PlusStencil8 | Self::Depth32FloatStencil8 => true,
            _ => false,
        }
    }

    /// Returns the dimension of a block of texels.
    pub fn block_dimensions(&self) -> (u32, u32) {
        match *self {
            Self::R8Unorm
            | Self::R8Snorm
            | Self::R8Uint
            | Self::R8Sint
            | Self::R16Uint
            | Self::R16Sint
            | Self::R16Unorm
            | Self::R16Snorm
            | Self::R16Float
            | Self::Rg8Unorm
            | Self::Rg8Snorm
            | Self::Rg8Uint
            | Self::Rg8Sint
            | Self::R32Uint
            | Self::R32Sint
            | Self::R32Float
            | Self::Rg16Uint
            | Self::Rg16Sint
            | Self::Rg16Unorm
            | Self::Rg16Snorm
            | Self::Rg16Float
            | Self::Rgba8Unorm
            | Self::Rgba8UnormSrgb
            | Self::Rgba8Snorm
            | Self::Rgba8Uint
            | Self::Rgba8Sint
            | Self::Bgra8Unorm
            | Self::Bgra8UnormSrgb
            | Self::Rgb9e5Ufloat
            | Self::Rgb10a2Unorm
            | Self::Rg11b10Float
            | Self::Rg32Uint
            | Self::Rg32Sint
            | Self::Rg32Float
            | Self::Rgba16Uint
            | Self::Rgba16Sint
            | Self::Rgba16Unorm
            | Self::Rgba16Snorm
            | Self::Rgba16Float
            | Self::Rgba32Uint
            | Self::Rgba32Sint
            | Self::Rgba32Float
            | Self::Stencil8
            | Self::Depth16Unorm
            | Self::Depth24Plus
            | Self::Depth24PlusStencil8
            | Self::Depth32Float
            | Self::Depth32FloatStencil8 => (1, 1),

            Self::Bc1RgbaUnorm
            | Self::Bc1RgbaUnormSrgb
            | Self::Bc2RgbaUnorm
            | Self::Bc2RgbaUnormSrgb
            | Self::Bc3RgbaUnorm
            | Self::Bc3RgbaUnormSrgb
            | Self::Bc4RUnorm
            | Self::Bc4RSnorm
            | Self::Bc5RgUnorm
            | Self::Bc5RgSnorm
            | Self::Bc6hRgbUfloat
            | Self::Bc6hRgbSfloat
            | Self::Bc7RgbaUnorm
            | Self::Bc7RgbaUnormSrgb => (4, 4),

            Self::Etc2Rgb8Unorm
            | Self::Etc2Rgb8UnormSrgb
            | Self::Etc2Rgb8A1Unorm
            | Self::Etc2Rgb8A1UnormSrgb
            | Self::Etc2Rgba8Unorm
            | Self::Etc2Rgba8UnormSrgb
            | Self::EacR11Unorm
            | Self::EacR11Snorm
            | Self::EacRg11Unorm
            | Self::EacRg11Snorm => (4, 4),

            Self::Astc { block, .. } => match block {
                AstcBlock::B4x4 => (4, 4),
                AstcBlock::B5x4 => (5, 4),
                AstcBlock::B5x5 => (5, 5),
                AstcBlock::B6x5 => (6, 5),
                AstcBlock::B6x6 => (6, 6),
                AstcBlock::B8x5 => (8, 5),
                AstcBlock::B8x6 => (8, 6),
                AstcBlock::B8x8 => (8, 8),
                AstcBlock::B10x5 => (10, 5),
                AstcBlock::B10x6 => (10, 6),
                AstcBlock::B10x8 => (10, 8),
                AstcBlock::B10x10 => (10, 10),
                AstcBlock::B12x10 => (12, 10),
                AstcBlock::B12x12 => (12, 12),
            },
        }
    }

    /// Returns `true` for compressed formats.
    pub fn is_compressed(&self) -> bool {
        self.block_dimensions() != (1, 1)
    }

    /// Returns the required features (if any) in order to use the texture.
    pub fn required_features(&self) -> Features {
        match *self {
            Self::R8Unorm
            | Self::R8Snorm
            | Self::R8Uint
            | Self::R8Sint
            | Self::R16Uint
            | Self::R16Sint
            | Self::R16Float
            | Self::Rg8Unorm
            | Self::Rg8Snorm
            | Self::Rg8Uint
            | Self::Rg8Sint
            | Self::R32Uint
            | Self::R32Sint
            | Self::R32Float
            | Self::Rg16Uint
            | Self::Rg16Sint
            | Self::Rg16Float
            | Self::Rgba8Unorm
            | Self::Rgba8UnormSrgb
            | Self::Rgba8Snorm
            | Self::Rgba8Uint
            | Self::Rgba8Sint
            | Self::Bgra8Unorm
            | Self::Bgra8UnormSrgb
            | Self::Rgb9e5Ufloat
            | Self::Rgb10a2Unorm
            | Self::Rg11b10Float
            | Self::Rg32Uint
            | Self::Rg32Sint
            | Self::Rg32Float
            | Self::Rgba16Uint
            | Self::Rgba16Sint
            | Self::Rgba16Float
            | Self::Rgba32Uint
            | Self::Rgba32Sint
            | Self::Rgba32Float
            | Self::Stencil8
            | Self::Depth16Unorm
            | Self::Depth24Plus
            | Self::Depth24PlusStencil8
            | Self::Depth32Float => Features::empty(),

            Self::Depth32FloatStencil8 => Features::DEPTH32FLOAT_STENCIL8,

            Self::R16Unorm
            | Self::R16Snorm
            | Self::Rg16Unorm
            | Self::Rg16Snorm
            | Self::Rgba16Unorm
            | Self::Rgba16Snorm => Features::TEXTURE_FORMAT_16BIT_NORM,

            Self::Bc1RgbaUnorm
            | Self::Bc1RgbaUnormSrgb
            | Self::Bc2RgbaUnorm
            | Self::Bc2RgbaUnormSrgb
            | Self::Bc3RgbaUnorm
            | Self::Bc3RgbaUnormSrgb
            | Self::Bc4RUnorm
            | Self::Bc4RSnorm
            | Self::Bc5RgUnorm
            | Self::Bc5RgSnorm
            | Self::Bc6hRgbUfloat
            | Self::Bc6hRgbSfloat
            | Self::Bc7RgbaUnorm
            | Self::Bc7RgbaUnormSrgb => Features::TEXTURE_COMPRESSION_BC,

            Self::Etc2Rgb8Unorm
            | Self::Etc2Rgb8UnormSrgb
            | Self::Etc2Rgb8A1Unorm
            | Self::Etc2Rgb8A1UnormSrgb
            | Self::Etc2Rgba8Unorm
            | Self::Etc2Rgba8UnormSrgb
            | Self::EacR11Unorm
            | Self::EacR11Snorm
            | Self::EacRg11Unorm
            | Self::EacRg11Snorm => Features::TEXTURE_COMPRESSION_ETC2,

            Self::Astc { channel, .. } => match channel {
                AstcChannel::Hdr => Features::TEXTURE_COMPRESSION_ASTC_HDR,
                AstcChannel::Unorm | AstcChannel::UnormSrgb => {
                    Features::TEXTURE_COMPRESSION_ASTC_LDR
                }
            },
        }
    }

    /// Returns the format features guaranteed by the WebGPU spec.
    ///
    /// Additional features are available if `Features::TEXTURE_ADAPTER_SPECIFIC_FORMAT_FEATURES` is enabled.
    pub fn guaranteed_format_features(&self) -> TextureFormatFeatures {
        // Multisampling
        let noaa = TextureFormatFeatureFlags::empty();
        let msaa = TextureFormatFeatureFlags::MULTISAMPLE_X4;
        let msaa_resolve = msaa | TextureFormatFeatureFlags::MULTISAMPLE_RESOLVE;

        // Flags
        let basic =
            TextureUsages::COPY_SRC | TextureUsages::COPY_DST | TextureUsages::TEXTURE_BINDING;
        let attachment = basic | TextureUsages::RENDER_ATTACHMENT;
        let storage = basic | TextureUsages::STORAGE_BINDING;
        let all_flags = TextureUsages::all();

        #[rustfmt::skip] // lets make a nice table
        let (
            mut flags,
            allowed_usages,
        ) = match *self {
            Self::R8Unorm =>              (msaa_resolve, attachment),
            Self::R8Snorm =>              (        noaa,      basic),
            Self::R8Uint =>               (        msaa, attachment),
            Self::R8Sint =>               (        msaa, attachment),
            Self::R16Uint =>              (        msaa, attachment),
            Self::R16Sint =>              (        msaa, attachment),
            Self::R16Float =>             (msaa_resolve, attachment),
            Self::Rg8Unorm =>             (msaa_resolve, attachment),
            Self::Rg8Snorm =>             (        noaa,      basic),
            Self::Rg8Uint =>              (        msaa, attachment),
            Self::Rg8Sint =>              (        msaa, attachment),
            Self::R32Uint =>              (        noaa,  all_flags),
            Self::R32Sint =>              (        noaa,  all_flags),
            Self::R32Float =>             (        msaa,  all_flags),
            Self::Rg16Uint =>             (        msaa, attachment),
            Self::Rg16Sint =>             (        msaa, attachment),
            Self::Rg16Float =>            (msaa_resolve, attachment),
            Self::Rgba8Unorm =>           (msaa_resolve,  all_flags),
            Self::Rgba8UnormSrgb =>       (msaa_resolve, attachment),
            Self::Rgba8Snorm =>           (        noaa,    storage),
            Self::Rgba8Uint =>            (        msaa,  all_flags),
            Self::Rgba8Sint =>            (        msaa,  all_flags),
            Self::Bgra8Unorm =>           (msaa_resolve, attachment),
            Self::Bgra8UnormSrgb =>       (msaa_resolve, attachment),
            Self::Rgb10a2Unorm =>         (msaa_resolve, attachment),
            Self::Rg11b10Float =>         (        msaa,      basic),
            Self::Rg32Uint =>             (        noaa,  all_flags),
            Self::Rg32Sint =>             (        noaa,  all_flags),
            Self::Rg32Float =>            (        noaa,  all_flags),
            Self::Rgba16Uint =>           (        msaa,  all_flags),
            Self::Rgba16Sint =>           (        msaa,  all_flags),
            Self::Rgba16Float =>          (msaa_resolve,  all_flags),
            Self::Rgba32Uint =>           (        noaa,  all_flags),
            Self::Rgba32Sint =>           (        noaa,  all_flags),
            Self::Rgba32Float =>          (        noaa,  all_flags),

            Self::Stencil8 =>             (        msaa, attachment),
            Self::Depth16Unorm =>         (        msaa, attachment),
            Self::Depth24Plus =>          (        msaa, attachment),
            Self::Depth24PlusStencil8 =>  (        msaa, attachment),
            Self::Depth32Float =>         (        msaa, attachment),
            Self::Depth32FloatStencil8 => (        msaa, attachment),

            Self::R16Unorm =>             (        msaa,    storage),
            Self::R16Snorm =>             (        msaa,    storage),
            Self::Rg16Unorm =>            (        msaa,    storage),
            Self::Rg16Snorm =>            (        msaa,    storage),
            Self::Rgba16Unorm =>          (        msaa,    storage),
            Self::Rgba16Snorm =>          (        msaa,    storage),

            Self::Rgb9e5Ufloat =>         (        noaa,      basic),

            Self::Bc1RgbaUnorm =>         (        noaa,      basic),
            Self::Bc1RgbaUnormSrgb =>     (        noaa,      basic),
            Self::Bc2RgbaUnorm =>         (        noaa,      basic),
            Self::Bc2RgbaUnormSrgb =>     (        noaa,      basic),
            Self::Bc3RgbaUnorm =>         (        noaa,      basic),
            Self::Bc3RgbaUnormSrgb =>     (        noaa,      basic),
            Self::Bc4RUnorm =>            (        noaa,      basic),
            Self::Bc4RSnorm =>            (        noaa,      basic),
            Self::Bc5RgUnorm =>           (        noaa,      basic),
            Self::Bc5RgSnorm =>           (        noaa,      basic),
            Self::Bc6hRgbUfloat =>        (        noaa,      basic),
            Self::Bc6hRgbSfloat =>        (        noaa,      basic),
            Self::Bc7RgbaUnorm =>         (        noaa,      basic),
            Self::Bc7RgbaUnormSrgb =>     (        noaa,      basic),

            Self::Etc2Rgb8Unorm =>        (        noaa,      basic),
            Self::Etc2Rgb8UnormSrgb =>    (        noaa,      basic),
            Self::Etc2Rgb8A1Unorm =>      (        noaa,      basic),
            Self::Etc2Rgb8A1UnormSrgb =>  (        noaa,      basic),
            Self::Etc2Rgba8Unorm =>       (        noaa,      basic),
            Self::Etc2Rgba8UnormSrgb =>   (        noaa,      basic),
            Self::EacR11Unorm =>          (        noaa,      basic),
            Self::EacR11Snorm =>          (        noaa,      basic),
            Self::EacRg11Unorm =>         (        noaa,      basic),
            Self::EacRg11Snorm =>         (        noaa,      basic),

            Self::Astc { .. } =>          (        noaa,      basic),
        };

        let is_filterable =
            self.sample_type(None) == Some(TextureSampleType::Float { filterable: true });
        flags.set(TextureFormatFeatureFlags::FILTERABLE, is_filterable);
        flags.set(TextureFormatFeatureFlags::BLENDABLE, is_filterable);

        TextureFormatFeatures {
            allowed_usages,
            flags,
        }
    }

    /// Returns the sample type compatible with this format and aspect
    ///
    /// Returns `None` only if the format is combined depth-stencil
    /// and `TextureAspect::All` or no `aspect` was provided
    pub fn sample_type(&self, aspect: Option<TextureAspect>) -> Option<TextureSampleType> {
        let float = TextureSampleType::Float { filterable: true };
        let unfilterable_float = TextureSampleType::Float { filterable: false };
        let depth = TextureSampleType::Depth;
        let uint = TextureSampleType::Uint;
        let sint = TextureSampleType::Sint;

        match *self {
            Self::R8Unorm
            | Self::R8Snorm
            | Self::Rg8Unorm
            | Self::Rg8Snorm
            | Self::Rgba8Unorm
            | Self::Rgba8UnormSrgb
            | Self::Rgba8Snorm
            | Self::Bgra8Unorm
            | Self::Bgra8UnormSrgb
            | Self::R16Float
            | Self::Rg16Float
            | Self::Rgba16Float
            | Self::Rgb10a2Unorm
            | Self::Rg11b10Float => Some(float),

            Self::R32Float | Self::Rg32Float | Self::Rgba32Float => Some(unfilterable_float),

            Self::R8Uint
            | Self::Rg8Uint
            | Self::Rgba8Uint
            | Self::R16Uint
            | Self::Rg16Uint
            | Self::Rgba16Uint
            | Self::R32Uint
            | Self::Rg32Uint
            | Self::Rgba32Uint => Some(uint),

            Self::R8Sint
            | Self::Rg8Sint
            | Self::Rgba8Sint
            | Self::R16Sint
            | Self::Rg16Sint
            | Self::Rgba16Sint
            | Self::R32Sint
            | Self::Rg32Sint
            | Self::Rgba32Sint => Some(sint),

            Self::Stencil8 => Some(uint),
            Self::Depth16Unorm | Self::Depth24Plus | Self::Depth32Float => Some(depth),
            Self::Depth24PlusStencil8 | Self::Depth32FloatStencil8 => match aspect {
                None | Some(TextureAspect::All) => None,
                Some(TextureAspect::DepthOnly) => Some(depth),
                Some(TextureAspect::StencilOnly) => Some(uint),
            },

            Self::R16Unorm
            | Self::R16Snorm
            | Self::Rg16Unorm
            | Self::Rg16Snorm
            | Self::Rgba16Unorm
            | Self::Rgba16Snorm => Some(float),

            Self::Rgb9e5Ufloat => Some(float),

            Self::Bc1RgbaUnorm
            | Self::Bc1RgbaUnormSrgb
            | Self::Bc2RgbaUnorm
            | Self::Bc2RgbaUnormSrgb
            | Self::Bc3RgbaUnorm
            | Self::Bc3RgbaUnormSrgb
            | Self::Bc4RUnorm
            | Self::Bc4RSnorm
            | Self::Bc5RgUnorm
            | Self::Bc5RgSnorm
            | Self::Bc6hRgbUfloat
            | Self::Bc6hRgbSfloat
            | Self::Bc7RgbaUnorm
            | Self::Bc7RgbaUnormSrgb => Some(float),

            Self::Etc2Rgb8Unorm
            | Self::Etc2Rgb8UnormSrgb
            | Self::Etc2Rgb8A1Unorm
            | Self::Etc2Rgb8A1UnormSrgb
            | Self::Etc2Rgba8Unorm
            | Self::Etc2Rgba8UnormSrgb
            | Self::EacR11Unorm
            | Self::EacR11Snorm
            | Self::EacRg11Unorm
            | Self::EacRg11Snorm => Some(float),

            Self::Astc { .. } => Some(float),
        }
    }

    /// Returns the [texel block size](https://gpuweb.github.io/gpuweb/#texel-block-size)
    /// of this format.
    ///
    /// Returns `None` if any of the following are true:
    ///  - the format is combined depth-stencil and no `aspect` was provided
    ///  - the format is `Depth24Plus`
    ///  - the format is `Depth24PlusStencil8` and `aspect` is depth.
    pub fn block_size(&self, aspect: Option<TextureAspect>) -> Option<u32> {
        match *self {
            Self::R8Unorm | Self::R8Snorm | Self::R8Uint | Self::R8Sint => Some(1),

            Self::Rg8Unorm | Self::Rg8Snorm | Self::Rg8Uint | Self::Rg8Sint => Some(2),
            Self::R16Unorm | Self::R16Snorm | Self::R16Uint | Self::R16Sint | Self::R16Float => {
                Some(2)
            }

            Self::Rgba8Unorm
            | Self::Rgba8UnormSrgb
            | Self::Rgba8Snorm
            | Self::Rgba8Uint
            | Self::Rgba8Sint
            | Self::Bgra8Unorm
            | Self::Bgra8UnormSrgb => Some(4),
            Self::Rg16Unorm
            | Self::Rg16Snorm
            | Self::Rg16Uint
            | Self::Rg16Sint
            | Self::Rg16Float => Some(4),
            Self::R32Uint | Self::R32Sint | Self::R32Float => Some(4),
            Self::Rgb9e5Ufloat | Self::Rgb10a2Unorm | Self::Rg11b10Float => Some(4),

            Self::Rgba16Unorm
            | Self::Rgba16Snorm
            | Self::Rgba16Uint
            | Self::Rgba16Sint
            | Self::Rgba16Float => Some(8),
            Self::Rg32Uint | Self::Rg32Sint | Self::Rg32Float => Some(8),

            Self::Rgba32Uint | Self::Rgba32Sint | Self::Rgba32Float => Some(16),

            Self::Stencil8 => Some(1),
            Self::Depth16Unorm => Some(2),
            Self::Depth32Float => Some(4),
            Self::Depth24Plus => None,
            Self::Depth24PlusStencil8 => match aspect {
                None | Some(TextureAspect::All) => None,
                Some(TextureAspect::DepthOnly) => None,
                Some(TextureAspect::StencilOnly) => Some(1),
            },
            Self::Depth32FloatStencil8 => match aspect {
                None | Some(TextureAspect::All) => None,
                Some(TextureAspect::DepthOnly) => Some(4),
                Some(TextureAspect::StencilOnly) => Some(1),
            },

            Self::Bc1RgbaUnorm | Self::Bc1RgbaUnormSrgb | Self::Bc4RUnorm | Self::Bc4RSnorm => {
                Some(8)
            }
            Self::Bc2RgbaUnorm
            | Self::Bc2RgbaUnormSrgb
            | Self::Bc3RgbaUnorm
            | Self::Bc3RgbaUnormSrgb
            | Self::Bc5RgUnorm
            | Self::Bc5RgSnorm
            | Self::Bc6hRgbUfloat
            | Self::Bc6hRgbSfloat
            | Self::Bc7RgbaUnorm
            | Self::Bc7RgbaUnormSrgb => Some(16),

            Self::Etc2Rgb8Unorm
            | Self::Etc2Rgb8UnormSrgb
            | Self::Etc2Rgb8A1Unorm
            | Self::Etc2Rgb8A1UnormSrgb
            | Self::EacR11Unorm
            | Self::EacR11Snorm => Some(8),
            Self::Etc2Rgba8Unorm
            | Self::Etc2Rgba8UnormSrgb
            | Self::EacRg11Unorm
            | Self::EacRg11Snorm => Some(16),

            Self::Astc { .. } => Some(16),
        }
    }

    /// Strips the `Srgb` suffix from the given texture format.
    pub fn remove_srgb_suffix(&self) -> TextureFormat {
        match *self {
            Self::Rgba8UnormSrgb => Self::Rgba8Unorm,
            Self::Bgra8UnormSrgb => Self::Bgra8Unorm,
            Self::Bc1RgbaUnormSrgb => Self::Bc1RgbaUnorm,
            Self::Bc2RgbaUnormSrgb => Self::Bc2RgbaUnorm,
            Self::Bc3RgbaUnormSrgb => Self::Bc3RgbaUnorm,
            Self::Bc7RgbaUnormSrgb => Self::Bc7RgbaUnorm,
            Self::Etc2Rgb8UnormSrgb => Self::Etc2Rgb8Unorm,
            Self::Etc2Rgb8A1UnormSrgb => Self::Etc2Rgb8A1Unorm,
            Self::Etc2Rgba8UnormSrgb => Self::Etc2Rgba8Unorm,
            Self::Astc {
                block,
                channel: AstcChannel::UnormSrgb,
            } => Self::Astc {
                block,
                channel: AstcChannel::Unorm,
            },
            _ => *self,
        }
    }

    /// Adds an `Srgb` suffix to the given texture format, if the format supports it.
    pub fn add_srgb_suffix(&self) -> TextureFormat {
        match *self {
            Self::Rgba8Unorm => Self::Rgba8UnormSrgb,
            Self::Bgra8Unorm => Self::Bgra8UnormSrgb,
            Self::Bc1RgbaUnorm => Self::Bc1RgbaUnormSrgb,
            Self::Bc2RgbaUnorm => Self::Bc2RgbaUnormSrgb,
            Self::Bc3RgbaUnorm => Self::Bc3RgbaUnormSrgb,
            Self::Bc7RgbaUnorm => Self::Bc7RgbaUnormSrgb,
            Self::Etc2Rgb8Unorm => Self::Etc2Rgb8UnormSrgb,
            Self::Etc2Rgb8A1Unorm => Self::Etc2Rgb8A1UnormSrgb,
            Self::Etc2Rgba8Unorm => Self::Etc2Rgba8UnormSrgb,
            Self::Astc {
                block,
                channel: AstcChannel::Unorm,
            } => Self::Astc {
                block,
                channel: AstcChannel::UnormSrgb,
            },
            _ => *self,
        }
    }

    /// Returns `true` for srgb formats.
    pub fn is_srgb(&self) -> bool {
        *self != self.remove_srgb_suffix()
    }
}

#[test]
fn texture_format_serialize() {
    assert_eq!(
        serde_json::to_string(&TextureFormat::R8Unorm).unwrap(),
        "\"r8unorm\"".to_string()
    );
    assert_eq!(
        serde_json::to_string(&TextureFormat::R8Snorm).unwrap(),
        "\"r8snorm\"".to_string()
    );
    assert_eq!(
        serde_json::to_string(&TextureFormat::R8Uint).unwrap(),
        "\"r8uint\"".to_string()
    );
    assert_eq!(
        serde_json::to_string(&TextureFormat::R8Sint).unwrap(),
        "\"r8sint\"".to_string()
    );
    assert_eq!(
        serde_json::to_string(&TextureFormat::R16Uint).unwrap(),
        "\"r16uint\"".to_string()
    );
    assert_eq!(
        serde_json::to_string(&TextureFormat::R16Sint).unwrap(),
        "\"r16sint\"".to_string()
    );
    assert_eq!(
        serde_json::to_string(&TextureFormat::R16Unorm).unwrap(),
        "\"r16unorm\"".to_string()
    );
    assert_eq!(
        serde_json::to_string(&TextureFormat::R16Snorm).unwrap(),
        "\"r16snorm\"".to_string()
    );
    assert_eq!(
        serde_json::to_string(&TextureFormat::R16Float).unwrap(),
        "\"r16float\"".to_string()
    );
    assert_eq!(
        serde_json::to_string(&TextureFormat::Rg8Unorm).unwrap(),
        "\"rg8unorm\"".to_string()
    );
    assert_eq!(
        serde_json::to_string(&TextureFormat::Rg8Snorm).unwrap(),
        "\"rg8snorm\"".to_string()
    );
    assert_eq!(
        serde_json::to_string(&TextureFormat::Rg8Uint).unwrap(),
        "\"rg8uint\"".to_string()
    );
    assert_eq!(
        serde_json::to_string(&TextureFormat::Rg8Sint).unwrap(),
        "\"rg8sint\"".to_string()
    );
    assert_eq!(
        serde_json::to_string(&TextureFormat::R32Uint).unwrap(),
        "\"r32uint\"".to_string()
    );
    assert_eq!(
        serde_json::to_string(&TextureFormat::R32Sint).unwrap(),
        "\"r32sint\"".to_string()
    );
    assert_eq!(
        serde_json::to_string(&TextureFormat::R32Float).unwrap(),
        "\"r32float\"".to_string()
    );
    assert_eq!(
        serde_json::to_string(&TextureFormat::Rg16Uint).unwrap(),
        "\"rg16uint\"".to_string()
    );
    assert_eq!(
        serde_json::to_string(&TextureFormat::Rg16Sint).unwrap(),
        "\"rg16sint\"".to_string()
    );
    assert_eq!(
        serde_json::to_string(&TextureFormat::Rg16Unorm).unwrap(),
        "\"rg16unorm\"".to_string()
    );
    assert_eq!(
        serde_json::to_string(&TextureFormat::Rg16Snorm).unwrap(),
        "\"rg16snorm\"".to_string()
    );
    assert_eq!(
        serde_json::to_string(&TextureFormat::Rg16Float).unwrap(),
        "\"rg16float\"".to_string()
    );
    assert_eq!(
        serde_json::to_string(&TextureFormat::Rgba8Unorm).unwrap(),
        "\"rgba8unorm\"".to_string()
    );
    assert_eq!(
        serde_json::to_string(&TextureFormat::Rgba8UnormSrgb).unwrap(),
        "\"rgba8unorm-srgb\"".to_string()
    );
    assert_eq!(
        serde_json::to_string(&TextureFormat::Rgba8Snorm).unwrap(),
        "\"rgba8snorm\"".to_string()
    );
    assert_eq!(
        serde_json::to_string(&TextureFormat::Rgba8Uint).unwrap(),
        "\"rgba8uint\"".to_string()
    );
    assert_eq!(
        serde_json::to_string(&TextureFormat::Rgba8Sint).unwrap(),
        "\"rgba8sint\"".to_string()
    );
    assert_eq!(
        serde_json::to_string(&TextureFormat::Bgra8Unorm).unwrap(),
        "\"bgra8unorm\"".to_string()
    );
    assert_eq!(
        serde_json::to_string(&TextureFormat::Bgra8UnormSrgb).unwrap(),
        "\"bgra8unorm-srgb\"".to_string()
    );
    assert_eq!(
        serde_json::to_string(&TextureFormat::Rgb10a2Unorm).unwrap(),
        "\"rgb10a2unorm\"".to_string()
    );
    assert_eq!(
        serde_json::to_string(&TextureFormat::Rg11b10Float).unwrap(),
        "\"rg11b10ufloat\"".to_string()
    );
    assert_eq!(
        serde_json::to_string(&TextureFormat::Rg32Uint).unwrap(),
        "\"rg32uint\"".to_string()
    );
    assert_eq!(
        serde_json::to_string(&TextureFormat::Rg32Sint).unwrap(),
        "\"rg32sint\"".to_string()
    );
    assert_eq!(
        serde_json::to_string(&TextureFormat::Rg32Float).unwrap(),
        "\"rg32float\"".to_string()
    );
    assert_eq!(
        serde_json::to_string(&TextureFormat::Rgba16Uint).unwrap(),
        "\"rgba16uint\"".to_string()
    );
    assert_eq!(
        serde_json::to_string(&TextureFormat::Rgba16Sint).unwrap(),
        "\"rgba16sint\"".to_string()
    );
    assert_eq!(
        serde_json::to_string(&TextureFormat::Rgba16Unorm).unwrap(),
        "\"rgba16unorm\"".to_string()
    );
    assert_eq!(
        serde_json::to_string(&TextureFormat::Rgba16Snorm).unwrap(),
        "\"rgba16snorm\"".to_string()
    );
    assert_eq!(
        serde_json::to_string(&TextureFormat::Rgba16Float).unwrap(),
        "\"rgba16float\"".to_string()
    );
    assert_eq!(
        serde_json::to_string(&TextureFormat::Rgba32Uint).unwrap(),
        "\"rgba32uint\"".to_string()
    );
    assert_eq!(
        serde_json::to_string(&TextureFormat::Rgba32Sint).unwrap(),
        "\"rgba32sint\"".to_string()
    );
    assert_eq!(
        serde_json::to_string(&TextureFormat::Rgba32Float).unwrap(),
        "\"rgba32float\"".to_string()
    );
    assert_eq!(
        serde_json::to_string(&TextureFormat::Stencil8).unwrap(),
        "\"stencil8\"".to_string()
    );
    assert_eq!(
        serde_json::to_string(&TextureFormat::Depth32Float).unwrap(),
        "\"depth32float\"".to_string()
    );
    assert_eq!(
        serde_json::to_string(&TextureFormat::Depth16Unorm).unwrap(),
        "\"depth16unorm\"".to_string()
    );
    assert_eq!(
        serde_json::to_string(&TextureFormat::Depth32FloatStencil8).unwrap(),
        "\"depth32float-stencil8\"".to_string()
    );
    assert_eq!(
        serde_json::to_string(&TextureFormat::Depth24Plus).unwrap(),
        "\"depth24plus\"".to_string()
    );
    assert_eq!(
        serde_json::to_string(&TextureFormat::Depth24PlusStencil8).unwrap(),
        "\"depth24plus-stencil8\"".to_string()
    );
    assert_eq!(
        serde_json::to_string(&TextureFormat::Rgb9e5Ufloat).unwrap(),
        "\"rgb9e5ufloat\"".to_string()
    );
    assert_eq!(
        serde_json::to_string(&TextureFormat::Bc1RgbaUnorm).unwrap(),
        "\"bc1-rgba-unorm\"".to_string()
    );
    assert_eq!(
        serde_json::to_string(&TextureFormat::Bc1RgbaUnormSrgb).unwrap(),
        "\"bc1-rgba-unorm-srgb\"".to_string()
    );
    assert_eq!(
        serde_json::to_string(&TextureFormat::Bc2RgbaUnorm).unwrap(),
        "\"bc2-rgba-unorm\"".to_string()
    );
    assert_eq!(
        serde_json::to_string(&TextureFormat::Bc2RgbaUnormSrgb).unwrap(),
        "\"bc2-rgba-unorm-srgb\"".to_string()
    );
    assert_eq!(
        serde_json::to_string(&TextureFormat::Bc3RgbaUnorm).unwrap(),
        "\"bc3-rgba-unorm\"".to_string()
    );
    assert_eq!(
        serde_json::to_string(&TextureFormat::Bc3RgbaUnormSrgb).unwrap(),
        "\"bc3-rgba-unorm-srgb\"".to_string()
    );
    assert_eq!(
        serde_json::to_string(&TextureFormat::Bc4RUnorm).unwrap(),
        "\"bc4-r-unorm\"".to_string()
    );
    assert_eq!(
        serde_json::to_string(&TextureFormat::Bc4RSnorm).unwrap(),
        "\"bc4-r-snorm\"".to_string()
    );
    assert_eq!(
        serde_json::to_string(&TextureFormat::Bc5RgUnorm).unwrap(),
        "\"bc5-rg-unorm\"".to_string()
    );
    assert_eq!(
        serde_json::to_string(&TextureFormat::Bc5RgSnorm).unwrap(),
        "\"bc5-rg-snorm\"".to_string()
    );
    assert_eq!(
        serde_json::to_string(&TextureFormat::Bc6hRgbUfloat).unwrap(),
        "\"bc6h-rgb-ufloat\"".to_string()
    );
    assert_eq!(
        serde_json::to_string(&TextureFormat::Bc6hRgbSfloat).unwrap(),
        "\"bc6h-rgb-float\"".to_string()
    );
    assert_eq!(
        serde_json::to_string(&TextureFormat::Bc7RgbaUnorm).unwrap(),
        "\"bc7-rgba-unorm\"".to_string()
    );
    assert_eq!(
        serde_json::to_string(&TextureFormat::Bc7RgbaUnormSrgb).unwrap(),
        "\"bc7-rgba-unorm-srgb\"".to_string()
    );
    assert_eq!(
        serde_json::to_string(&TextureFormat::Etc2Rgb8Unorm).unwrap(),
        "\"etc2-rgb8unorm\"".to_string()
    );
    assert_eq!(
        serde_json::to_string(&TextureFormat::Etc2Rgb8UnormSrgb).unwrap(),
        "\"etc2-rgb8unorm-srgb\"".to_string()
    );
    assert_eq!(
        serde_json::to_string(&TextureFormat::Etc2Rgb8A1Unorm).unwrap(),
        "\"etc2-rgb8a1unorm\"".to_string()
    );
    assert_eq!(
        serde_json::to_string(&TextureFormat::Etc2Rgb8A1UnormSrgb).unwrap(),
        "\"etc2-rgb8a1unorm-srgb\"".to_string()
    );
    assert_eq!(
        serde_json::to_string(&TextureFormat::Etc2Rgba8Unorm).unwrap(),
        "\"etc2-rgba8unorm\"".to_string()
    );
    assert_eq!(
        serde_json::to_string(&TextureFormat::Etc2Rgba8UnormSrgb).unwrap(),
        "\"etc2-rgba8unorm-srgb\"".to_string()
    );
    assert_eq!(
        serde_json::to_string(&TextureFormat::EacR11Unorm).unwrap(),
        "\"eac-r11unorm\"".to_string()
    );
    assert_eq!(
        serde_json::to_string(&TextureFormat::EacR11Snorm).unwrap(),
        "\"eac-r11snorm\"".to_string()
    );
    assert_eq!(
        serde_json::to_string(&TextureFormat::EacRg11Unorm).unwrap(),
        "\"eac-rg11unorm\"".to_string()
    );
    assert_eq!(
        serde_json::to_string(&TextureFormat::EacRg11Snorm).unwrap(),
        "\"eac-rg11snorm\"".to_string()
    );
}

#[test]
fn texture_format_deserialize() {
    assert_eq!(
        serde_json::from_str::<TextureFormat>("\"r8unorm\"").unwrap(),
        TextureFormat::R8Unorm
    );
    assert_eq!(
        serde_json::from_str::<TextureFormat>("\"r8snorm\"").unwrap(),
        TextureFormat::R8Snorm
    );
    assert_eq!(
        serde_json::from_str::<TextureFormat>("\"r8uint\"").unwrap(),
        TextureFormat::R8Uint
    );
    assert_eq!(
        serde_json::from_str::<TextureFormat>("\"r8sint\"").unwrap(),
        TextureFormat::R8Sint
    );
    assert_eq!(
        serde_json::from_str::<TextureFormat>("\"r16uint\"").unwrap(),
        TextureFormat::R16Uint
    );
    assert_eq!(
        serde_json::from_str::<TextureFormat>("\"r16sint\"").unwrap(),
        TextureFormat::R16Sint
    );
    assert_eq!(
        serde_json::from_str::<TextureFormat>("\"r16unorm\"").unwrap(),
        TextureFormat::R16Unorm
    );
    assert_eq!(
        serde_json::from_str::<TextureFormat>("\"r16snorm\"").unwrap(),
        TextureFormat::R16Snorm
    );
    assert_eq!(
        serde_json::from_str::<TextureFormat>("\"r16float\"").unwrap(),
        TextureFormat::R16Float
    );
    assert_eq!(
        serde_json::from_str::<TextureFormat>("\"rg8unorm\"").unwrap(),
        TextureFormat::Rg8Unorm
    );
    assert_eq!(
        serde_json::from_str::<TextureFormat>("\"rg8snorm\"").unwrap(),
        TextureFormat::Rg8Snorm
    );
    assert_eq!(
        serde_json::from_str::<TextureFormat>("\"rg8uint\"").unwrap(),
        TextureFormat::Rg8Uint
    );
    assert_eq!(
        serde_json::from_str::<TextureFormat>("\"rg8sint\"").unwrap(),
        TextureFormat::Rg8Sint
    );
    assert_eq!(
        serde_json::from_str::<TextureFormat>("\"r32uint\"").unwrap(),
        TextureFormat::R32Uint
    );
    assert_eq!(
        serde_json::from_str::<TextureFormat>("\"r32sint\"").unwrap(),
        TextureFormat::R32Sint
    );
    assert_eq!(
        serde_json::from_str::<TextureFormat>("\"r32float\"").unwrap(),
        TextureFormat::R32Float
    );
    assert_eq!(
        serde_json::from_str::<TextureFormat>("\"rg16uint\"").unwrap(),
        TextureFormat::Rg16Uint
    );
    assert_eq!(
        serde_json::from_str::<TextureFormat>("\"rg16sint\"").unwrap(),
        TextureFormat::Rg16Sint
    );
    assert_eq!(
        serde_json::from_str::<TextureFormat>("\"rg16unorm\"").unwrap(),
        TextureFormat::Rg16Unorm
    );
    assert_eq!(
        serde_json::from_str::<TextureFormat>("\"rg16snorm\"").unwrap(),
        TextureFormat::Rg16Snorm
    );
    assert_eq!(
        serde_json::from_str::<TextureFormat>("\"rg16float\"").unwrap(),
        TextureFormat::Rg16Float
    );
    assert_eq!(
        serde_json::from_str::<TextureFormat>("\"rgba8unorm\"").unwrap(),
        TextureFormat::Rgba8Unorm
    );
    assert_eq!(
        serde_json::from_str::<TextureFormat>("\"rgba8unorm-srgb\"").unwrap(),
        TextureFormat::Rgba8UnormSrgb
    );
    assert_eq!(
        serde_json::from_str::<TextureFormat>("\"rgba8snorm\"").unwrap(),
        TextureFormat::Rgba8Snorm
    );
    assert_eq!(
        serde_json::from_str::<TextureFormat>("\"rgba8uint\"").unwrap(),
        TextureFormat::Rgba8Uint
    );
    assert_eq!(
        serde_json::from_str::<TextureFormat>("\"rgba8sint\"").unwrap(),
        TextureFormat::Rgba8Sint
    );
    assert_eq!(
        serde_json::from_str::<TextureFormat>("\"bgra8unorm\"").unwrap(),
        TextureFormat::Bgra8Unorm
    );
    assert_eq!(
        serde_json::from_str::<TextureFormat>("\"bgra8unorm-srgb\"").unwrap(),
        TextureFormat::Bgra8UnormSrgb
    );
    assert_eq!(
        serde_json::from_str::<TextureFormat>("\"rgb10a2unorm\"").unwrap(),
        TextureFormat::Rgb10a2Unorm
    );
    assert_eq!(
        serde_json::from_str::<TextureFormat>("\"rg11b10ufloat\"").unwrap(),
        TextureFormat::Rg11b10Float
    );
    assert_eq!(
        serde_json::from_str::<TextureFormat>("\"rg32uint\"").unwrap(),
        TextureFormat::Rg32Uint
    );
    assert_eq!(
        serde_json::from_str::<TextureFormat>("\"rg32sint\"").unwrap(),
        TextureFormat::Rg32Sint
    );
    assert_eq!(
        serde_json::from_str::<TextureFormat>("\"rg32float\"").unwrap(),
        TextureFormat::Rg32Float
    );
    assert_eq!(
        serde_json::from_str::<TextureFormat>("\"rgba16uint\"").unwrap(),
        TextureFormat::Rgba16Uint
    );
    assert_eq!(
        serde_json::from_str::<TextureFormat>("\"rgba16sint\"").unwrap(),
        TextureFormat::Rgba16Sint
    );
    assert_eq!(
        serde_json::from_str::<TextureFormat>("\"rgba16unorm\"").unwrap(),
        TextureFormat::Rgba16Unorm
    );
    assert_eq!(
        serde_json::from_str::<TextureFormat>("\"rgba16snorm\"").unwrap(),
        TextureFormat::Rgba16Snorm
    );
    assert_eq!(
        serde_json::from_str::<TextureFormat>("\"rgba16float\"").unwrap(),
        TextureFormat::Rgba16Float
    );
    assert_eq!(
        serde_json::from_str::<TextureFormat>("\"rgba32uint\"").unwrap(),
        TextureFormat::Rgba32Uint
    );
    assert_eq!(
        serde_json::from_str::<TextureFormat>("\"rgba32sint\"").unwrap(),
        TextureFormat::Rgba32Sint
    );
    assert_eq!(
        serde_json::from_str::<TextureFormat>("\"rgba32float\"").unwrap(),
        TextureFormat::Rgba32Float
    );
    assert_eq!(
        serde_json::from_str::<TextureFormat>("\"stencil8\"").unwrap(),
        TextureFormat::Stencil8
    );
    assert_eq!(
        serde_json::from_str::<TextureFormat>("\"depth32float\"").unwrap(),
        TextureFormat::Depth32Float
    );
    assert_eq!(
        serde_json::from_str::<TextureFormat>("\"depth16unorm\"").unwrap(),
        TextureFormat::Depth16Unorm
    );
    assert_eq!(
        serde_json::from_str::<TextureFormat>("\"depth32float-stencil8\"").unwrap(),
        TextureFormat::Depth32FloatStencil8
    );
    assert_eq!(
        serde_json::from_str::<TextureFormat>("\"depth24plus\"").unwrap(),
        TextureFormat::Depth24Plus
    );
    assert_eq!(
        serde_json::from_str::<TextureFormat>("\"depth24plus-stencil8\"").unwrap(),
        TextureFormat::Depth24PlusStencil8
    );
    assert_eq!(
        serde_json::from_str::<TextureFormat>("\"rgb9e5ufloat\"").unwrap(),
        TextureFormat::Rgb9e5Ufloat
    );
    assert_eq!(
        serde_json::from_str::<TextureFormat>("\"bc1-rgba-unorm\"").unwrap(),
        TextureFormat::Bc1RgbaUnorm
    );
    assert_eq!(
        serde_json::from_str::<TextureFormat>("\"bc1-rgba-unorm-srgb\"").unwrap(),
        TextureFormat::Bc1RgbaUnormSrgb
    );
    assert_eq!(
        serde_json::from_str::<TextureFormat>("\"bc2-rgba-unorm\"").unwrap(),
        TextureFormat::Bc2RgbaUnorm
    );
    assert_eq!(
        serde_json::from_str::<TextureFormat>("\"bc2-rgba-unorm-srgb\"").unwrap(),
        TextureFormat::Bc2RgbaUnormSrgb
    );
    assert_eq!(
        serde_json::from_str::<TextureFormat>("\"bc3-rgba-unorm\"").unwrap(),
        TextureFormat::Bc3RgbaUnorm
    );
    assert_eq!(
        serde_json::from_str::<TextureFormat>("\"bc3-rgba-unorm-srgb\"").unwrap(),
        TextureFormat::Bc3RgbaUnormSrgb
    );
    assert_eq!(
        serde_json::from_str::<TextureFormat>("\"bc4-r-unorm\"").unwrap(),
        TextureFormat::Bc4RUnorm
    );
    assert_eq!(
        serde_json::from_str::<TextureFormat>("\"bc4-r-snorm\"").unwrap(),
        TextureFormat::Bc4RSnorm
    );
    assert_eq!(
        serde_json::from_str::<TextureFormat>("\"bc5-rg-unorm\"").unwrap(),
        TextureFormat::Bc5RgUnorm
    );
    assert_eq!(
        serde_json::from_str::<TextureFormat>("\"bc5-rg-snorm\"").unwrap(),
        TextureFormat::Bc5RgSnorm
    );
    assert_eq!(
        serde_json::from_str::<TextureFormat>("\"bc6h-rgb-ufloat\"").unwrap(),
        TextureFormat::Bc6hRgbUfloat
    );
    assert_eq!(
        serde_json::from_str::<TextureFormat>("\"bc6h-rgb-float\"").unwrap(),
        TextureFormat::Bc6hRgbSfloat
    );
    assert_eq!(
        serde_json::from_str::<TextureFormat>("\"bc7-rgba-unorm\"").unwrap(),
        TextureFormat::Bc7RgbaUnorm
    );
    assert_eq!(
        serde_json::from_str::<TextureFormat>("\"bc7-rgba-unorm-srgb\"").unwrap(),
        TextureFormat::Bc7RgbaUnormSrgb
    );
    assert_eq!(
        serde_json::from_str::<TextureFormat>("\"etc2-rgb8unorm\"").unwrap(),
        TextureFormat::Etc2Rgb8Unorm
    );
    assert_eq!(
        serde_json::from_str::<TextureFormat>("\"etc2-rgb8unorm-srgb\"").unwrap(),
        TextureFormat::Etc2Rgb8UnormSrgb
    );
    assert_eq!(
        serde_json::from_str::<TextureFormat>("\"etc2-rgb8a1unorm\"").unwrap(),
        TextureFormat::Etc2Rgb8A1Unorm
    );
    assert_eq!(
        serde_json::from_str::<TextureFormat>("\"etc2-rgb8a1unorm-srgb\"").unwrap(),
        TextureFormat::Etc2Rgb8A1UnormSrgb
    );
    assert_eq!(
        serde_json::from_str::<TextureFormat>("\"etc2-rgba8unorm\"").unwrap(),
        TextureFormat::Etc2Rgba8Unorm
    );
    assert_eq!(
        serde_json::from_str::<TextureFormat>("\"etc2-rgba8unorm-srgb\"").unwrap(),
        TextureFormat::Etc2Rgba8UnormSrgb
    );
    assert_eq!(
        serde_json::from_str::<TextureFormat>("\"eac-r11unorm\"").unwrap(),
        TextureFormat::EacR11Unorm
    );
    assert_eq!(
        serde_json::from_str::<TextureFormat>("\"eac-r11snorm\"").unwrap(),
        TextureFormat::EacR11Snorm
    );
    assert_eq!(
        serde_json::from_str::<TextureFormat>("\"eac-rg11unorm\"").unwrap(),
        TextureFormat::EacRg11Unorm
    );
    assert_eq!(
        serde_json::from_str::<TextureFormat>("\"eac-rg11snorm\"").unwrap(),
        TextureFormat::EacRg11Snorm
    );
}

bitflags::bitflags! {
    /// Color write mask. Disabled color channels will not be written to.
    ///
    /// Corresponds to [WebGPU `GPUColorWriteFlags`](
    /// https://gpuweb.github.io/gpuweb/#typedefdef-gpucolorwriteflags).
    #[repr(transparent)]
    pub struct ColorWrites: u32 {
        /// Enable red channel writes
        const RED = 1 << 0;
        /// Enable green channel writes
        const GREEN = 1 << 1;
        /// Enable blue channel writes
        const BLUE = 1 << 2;
        /// Enable alpha channel writes
        const ALPHA = 1 << 3;
        /// Enable red, green, and blue channel writes
        const COLOR = Self::RED.bits | Self::GREEN.bits | Self::BLUE.bits;
        /// Enable writes to all channels.
        const ALL = Self::RED.bits | Self::GREEN.bits | Self::BLUE.bits | Self::ALPHA.bits;
    }
}

impl_bitflags!(ColorWrites);

impl Default for ColorWrites {
    fn default() -> Self {
        Self::ALL
    }
}

/// Passed to `Device::poll` to control how and if it should block.
#[derive(Clone)]
pub enum Maintain<T> {
    /// On native backends, block until the given submission has
    /// completed execution, and any callbacks have been invoked.
    ///
    /// On the web, this has no effect. Callbacks are invoked from the
    /// window event loop.
    WaitForSubmissionIndex(T),
    /// Same as WaitForSubmissionIndex but waits for the most recent submission.
    Wait,
    /// Check the device for a single time without blocking.
    Poll,
}

impl<T> Maintain<T> {
    /// This maintain represents a wait of some kind.
    pub fn is_wait(&self) -> bool {
        match *self {
            Self::WaitForSubmissionIndex(..) | Self::Wait => true,
            Self::Poll => false,
        }
    }

    /// Map on the wait index type.
    pub fn map_index<U, F>(self, func: F) -> Maintain<U>
    where
        F: FnOnce(T) -> U,
    {
        match self {
            Self::WaitForSubmissionIndex(i) => Maintain::WaitForSubmissionIndex(func(i)),
            Self::Wait => Maintain::Wait,
            Self::Poll => Maintain::Poll,
        }
    }
}

/// State of the stencil operation (fixed-pipeline stage).
///
/// For use in [`DepthStencilState`].
///
/// Corresponds to a portion of [WebGPU `GPUDepthStencilState`](
/// https://gpuweb.github.io/gpuweb/#dictdef-gpudepthstencilstate).
#[repr(C)]
#[derive(Clone, Debug, Default, PartialEq, Eq, Hash)]
#[cfg_attr(feature = "trace", derive(Serialize))]
#[cfg_attr(feature = "replay", derive(Deserialize))]
pub struct StencilState {
    /// Front face mode.
    pub front: StencilFaceState,
    /// Back face mode.
    pub back: StencilFaceState,
    /// Stencil values are AND'd with this mask when reading and writing from the stencil buffer. Only low 8 bits are used.
    pub read_mask: u32,
    /// Stencil values are AND'd with this mask when writing to the stencil buffer. Only low 8 bits are used.
    pub write_mask: u32,
}

impl StencilState {
    /// Returns true if the stencil test is enabled.
    pub fn is_enabled(&self) -> bool {
        (self.front != StencilFaceState::IGNORE || self.back != StencilFaceState::IGNORE)
            && (self.read_mask != 0 || self.write_mask != 0)
    }
    /// Returns true if the state doesn't mutate the target values.
    pub fn is_read_only(&self, cull_mode: Option<Face>) -> bool {
        // The rules are defined in step 7 of the "Device timeline initialization steps"
        // subsection of the "Render Pipeline Creation" section of WebGPU
        // (link to the section: https://gpuweb.github.io/gpuweb/#render-pipeline-creation)

        if self.write_mask == 0 {
            return true;
        }

        let front_ro = cull_mode == Some(Face::Front) || self.front.is_read_only();
        let back_ro = cull_mode == Some(Face::Back) || self.back.is_read_only();

        front_ro && back_ro
    }
    /// Returns true if the stencil state uses the reference value for testing.
    pub fn needs_ref_value(&self) -> bool {
        self.front.needs_ref_value() || self.back.needs_ref_value()
    }
}

/// Describes the biasing setting for the depth target.
///
/// For use in [`DepthStencilState`].
///
/// Corresponds to a portion of [WebGPU `GPUDepthStencilState`](
/// https://gpuweb.github.io/gpuweb/#dictdef-gpudepthstencilstate).
#[repr(C)]
#[derive(Clone, Copy, Debug, Default)]
#[cfg_attr(feature = "trace", derive(Serialize))]
#[cfg_attr(feature = "replay", derive(Deserialize))]
pub struct DepthBiasState {
    /// Constant depth biasing factor, in basic units of the depth format.
    pub constant: i32,
    /// Slope depth biasing factor.
    pub slope_scale: f32,
    /// Depth bias clamp value (absolute).
    pub clamp: f32,
}

impl DepthBiasState {
    /// Returns true if the depth biasing is enabled.
    pub fn is_enabled(&self) -> bool {
        self.constant != 0 || self.slope_scale != 0.0
    }
}

impl Hash for DepthBiasState {
    fn hash<H: Hasher>(&self, state: &mut H) {
        self.constant.hash(state);
        self.slope_scale.to_bits().hash(state);
        self.clamp.to_bits().hash(state);
    }
}

impl PartialEq for DepthBiasState {
    fn eq(&self, other: &Self) -> bool {
        (self.constant == other.constant)
            && (self.slope_scale.to_bits() == other.slope_scale.to_bits())
            && (self.clamp.to_bits() == other.clamp.to_bits())
    }
}

impl Eq for DepthBiasState {}

/// Describes the depth/stencil state in a render pipeline.
///
/// Corresponds to [WebGPU `GPUDepthStencilState`](
/// https://gpuweb.github.io/gpuweb/#dictdef-gpudepthstencilstate).
#[repr(C)]
#[derive(Clone, Debug, Hash, PartialEq, Eq)]
#[cfg_attr(feature = "trace", derive(Serialize))]
#[cfg_attr(feature = "replay", derive(Deserialize))]
pub struct DepthStencilState {
    /// Format of the depth/stencil buffer, must be special depth format. Must match the the format
    /// of the depth/stencil attachment in [`CommandEncoder::begin_render_pass`][CEbrp].
    ///
    /// [CEbrp]: ../wgpu/struct.CommandEncoder.html#method.begin_render_pass
    pub format: TextureFormat,
    /// If disabled, depth will not be written to.
    pub depth_write_enabled: bool,
    /// Comparison function used to compare depth values in the depth test.
    pub depth_compare: CompareFunction,
    /// Stencil state.
    #[cfg_attr(any(feature = "trace", feature = "replay"), serde(default))]
    pub stencil: StencilState,
    /// Depth bias state.
    #[cfg_attr(any(feature = "trace", feature = "replay"), serde(default))]
    pub bias: DepthBiasState,
}

impl DepthStencilState {
    /// Returns true if the depth testing is enabled.
    pub fn is_depth_enabled(&self) -> bool {
        self.depth_compare != CompareFunction::Always || self.depth_write_enabled
    }

    /// Returns true if the state doesn't mutate the depth buffer.
    pub fn is_depth_read_only(&self) -> bool {
        !self.depth_write_enabled
    }

    /// Returns true if the state doesn't mutate the stencil.
    pub fn is_stencil_read_only(&self, cull_mode: Option<Face>) -> bool {
        self.stencil.is_read_only(cull_mode)
    }

    /// Returns true if the state doesn't mutate either depth or stencil of the target.
    pub fn is_read_only(&self, cull_mode: Option<Face>) -> bool {
        self.is_depth_read_only() && self.is_stencil_read_only(cull_mode)
    }
}

/// Format of indices used with pipeline.
///
/// Corresponds to [WebGPU `GPUIndexFormat`](
/// https://gpuweb.github.io/gpuweb/#enumdef-gpuindexformat).
#[repr(C)]
#[derive(Copy, Clone, Debug, Default, Hash, Eq, PartialEq)]
#[cfg_attr(feature = "serde", derive(Deserialize, Serialize))]
#[cfg_attr(feature = "serde", serde(rename_all = "kebab-case"))]
pub enum IndexFormat {
    /// Indices are 16 bit unsigned integers.
    Uint16 = 0,
    /// Indices are 32 bit unsigned integers.
    #[default]
    Uint32 = 1,
}

/// Operation to perform on the stencil value.
///
/// Corresponds to [WebGPU `GPUStencilOperation`](
/// https://gpuweb.github.io/gpuweb/#enumdef-gpustenciloperation).
#[repr(C)]
#[derive(Copy, Clone, Debug, Default, Hash, Eq, PartialEq)]
#[cfg_attr(feature = "trace", derive(Serialize))]
#[cfg_attr(feature = "replay", derive(Deserialize))]
#[cfg_attr(feature = "serde", serde(rename_all = "kebab-case"))]
pub enum StencilOperation {
    /// Keep stencil value unchanged.
    #[default]
    Keep = 0,
    /// Set stencil value to zero.
    Zero = 1,
    /// Replace stencil value with value provided in most recent call to
    /// [`RenderPass::set_stencil_reference`][RPssr].
    ///
    /// [RPssr]: ../wgpu/struct.RenderPass.html#method.set_stencil_reference
    Replace = 2,
    /// Bitwise inverts stencil value.
    Invert = 3,
    /// Increments stencil value by one, clamping on overflow.
    IncrementClamp = 4,
    /// Decrements stencil value by one, clamping on underflow.
    DecrementClamp = 5,
    /// Increments stencil value by one, wrapping on overflow.
    IncrementWrap = 6,
    /// Decrements stencil value by one, wrapping on underflow.
    DecrementWrap = 7,
}

/// Describes stencil state in a render pipeline.
///
/// If you are not using stencil state, set this to [`StencilFaceState::IGNORE`].
///
/// Corresponds to [WebGPU `GPUStencilFaceState`](
/// https://gpuweb.github.io/gpuweb/#dictdef-gpustencilfacestate).
#[repr(C)]
#[derive(Clone, Copy, Debug, PartialEq, Eq, Hash)]
#[cfg_attr(feature = "trace", derive(Serialize))]
#[cfg_attr(feature = "replay", derive(Deserialize))]
#[cfg_attr(feature = "serde", serde(rename_all = "camelCase"))]
pub struct StencilFaceState {
    /// Comparison function that determines if the fail_op or pass_op is used on the stencil buffer.
    pub compare: CompareFunction,
    /// Operation that is preformed when stencil test fails.
    pub fail_op: StencilOperation,
    /// Operation that is performed when depth test fails but stencil test succeeds.
    pub depth_fail_op: StencilOperation,
    /// Operation that is performed when stencil test success.
    pub pass_op: StencilOperation,
}

impl StencilFaceState {
    /// Ignore the stencil state for the face.
    pub const IGNORE: Self = StencilFaceState {
        compare: CompareFunction::Always,
        fail_op: StencilOperation::Keep,
        depth_fail_op: StencilOperation::Keep,
        pass_op: StencilOperation::Keep,
    };

    /// Returns true if the face state uses the reference value for testing or operation.
    pub fn needs_ref_value(&self) -> bool {
        self.compare.needs_ref_value()
            || self.fail_op == StencilOperation::Replace
            || self.depth_fail_op == StencilOperation::Replace
            || self.pass_op == StencilOperation::Replace
    }

    /// Returns true if the face state doesn't mutate the target values.
    pub fn is_read_only(&self) -> bool {
        self.pass_op == StencilOperation::Keep
            && self.depth_fail_op == StencilOperation::Keep
            && self.fail_op == StencilOperation::Keep
    }
}

impl Default for StencilFaceState {
    fn default() -> Self {
        Self::IGNORE
    }
}

/// Comparison function used for depth and stencil operations.
///
/// Corresponds to [WebGPU `GPUCompareFunction`](
/// https://gpuweb.github.io/gpuweb/#enumdef-gpucomparefunction).
#[repr(C)]
#[derive(Copy, Clone, Debug, Hash, Eq, PartialEq)]
#[cfg_attr(feature = "trace", derive(Serialize))]
#[cfg_attr(feature = "replay", derive(Deserialize))]
#[cfg_attr(feature = "serde", serde(rename_all = "kebab-case"))]
pub enum CompareFunction {
    /// Function never passes
    Never = 1,
    /// Function passes if new value less than existing value
    Less = 2,
    /// Function passes if new value is equal to existing value. When using
    /// this compare function, make sure to mark your Vertex Shader's `@builtin(position)`
    /// output as `@invariant` to prevent artifacting.
    Equal = 3,
    /// Function passes if new value is less than or equal to existing value
    LessEqual = 4,
    /// Function passes if new value is greater than existing value
    Greater = 5,
    /// Function passes if new value is not equal to existing value. When using
    /// this compare function, make sure to mark your Vertex Shader's `@builtin(position)`
    /// output as `@invariant` to prevent artifacting.
    NotEqual = 6,
    /// Function passes if new value is greater than or equal to existing value
    GreaterEqual = 7,
    /// Function always passes
    Always = 8,
}

impl CompareFunction {
    /// Returns true if the comparison depends on the reference value.
    pub fn needs_ref_value(self) -> bool {
        match self {
            Self::Never | Self::Always => false,
            _ => true,
        }
    }
}

/// Whether a vertex buffer is indexed by vertex or by instance.
///
/// Consider a call to [`RenderPass::draw`] like this:
///
/// ```ignore
/// render_pass.draw(vertices, instances)
/// ```
///
/// where `vertices` is a `Range<u32>` of vertex indices, and
/// `instances` is a `Range<u32>` of instance indices.
///
/// For this call, `wgpu` invokes the vertex shader entry point once
/// for every possible `(v, i)` pair, where `v` is drawn from
/// `vertices` and `i` is drawn from `instances`. These invocations
/// may happen in any order, and will usually run in parallel.
///
/// Each vertex buffer has a step mode, established by the
/// [`step_mode`] field of its [`VertexBufferLayout`], given when the
/// pipeline was created. Buffers whose step mode is [`Vertex`] use
/// `v` as the index into their contents, whereas buffers whose step
/// mode is [`Instance`] use `i`. The indicated buffer element then
/// contributes zero or more attribute values for the `(v, i)` vertex
/// shader invocation to use, based on the [`VertexBufferLayout`]'s
/// [`attributes`] list.
///
/// You can visualize the results from all these vertex shader
/// invocations as a matrix with a row for each `i` from `instances`,
/// and with a column for each `v` from `vertices`. In one sense, `v`
/// and `i` are symmetrical: both are used to index vertex buffers and
/// provide attribute values.  But the key difference between `v` and
/// `i` is that line and triangle primitives are built from the values
/// of each row, along which `i` is constant and `v` varies, not the
/// columns.
///
/// An indexed draw call works similarly:
///
/// ```ignore
/// render_pass.draw_indexed(indices, base_vertex, instances)
/// ```
///
/// The only difference is that `v` values are drawn from the contents
/// of the index buffer&mdash;specifically, the subrange of the index
/// buffer given by `indices`&mdash;instead of simply being sequential
/// integers, as they are in a `draw` call.
///
/// A non-instanced call, where `instances` is `0..1`, is simply a
/// matrix with only one row.
///
/// Corresponds to [WebGPU `GPUVertexStepMode`](
/// https://gpuweb.github.io/gpuweb/#enumdef-gpuvertexstepmode).
///
/// [`RenderPass::draw`]: ../wgpu/struct.RenderPass.html#method.draw
/// [`VertexBufferLayout`]: ../wgpu/struct.VertexBufferLayout.html
/// [`step_mode`]: ../wgpu/struct.VertexBufferLayout.html#structfield.step_mode
/// [`attributes`]: ../wgpu/struct.VertexBufferLayout.html#structfield.attributes
/// [`Vertex`]: VertexStepMode::Vertex
/// [`Instance`]: VertexStepMode::Instance
#[repr(C)]
#[derive(Copy, Clone, Debug, Default, Hash, Eq, PartialEq)]
#[cfg_attr(feature = "trace", derive(Serialize))]
#[cfg_attr(feature = "replay", derive(Deserialize))]
#[cfg_attr(feature = "serde", serde(rename_all = "kebab-case"))]
pub enum VertexStepMode {
    /// Vertex data is advanced every vertex.
    #[default]
    Vertex = 0,
    /// Vertex data is advanced every instance.
    Instance = 1,
}

/// Vertex inputs (attributes) to shaders.
///
/// Arrays of these can be made with the [`vertex_attr_array`]
/// macro. Vertex attributes are assumed to be tightly packed.
///
/// Corresponds to [WebGPU `GPUVertexAttribute`](
/// https://gpuweb.github.io/gpuweb/#dictdef-gpuvertexattribute).
///
/// [`vertex_attr_array`]: ../wgpu/macro.vertex_attr_array.html
#[repr(C)]
#[derive(Clone, Copy, Debug, PartialEq, Eq, Hash)]
#[cfg_attr(feature = "trace", derive(Serialize))]
#[cfg_attr(feature = "replay", derive(Deserialize))]
#[cfg_attr(feature = "serde", serde(rename_all = "camelCase"))]
pub struct VertexAttribute {
    /// Format of the input
    pub format: VertexFormat,
    /// Byte offset of the start of the input
    pub offset: BufferAddress,
    /// Location for this input. Must match the location in the shader.
    pub shader_location: ShaderLocation,
}

/// Vertex Format for a [`VertexAttribute`] (input).
///
/// Corresponds to [WebGPU `GPUVertexFormat`](
/// https://gpuweb.github.io/gpuweb/#enumdef-gpuvertexformat).
#[repr(C)]
#[derive(Copy, Clone, Debug, Hash, Eq, PartialEq)]
#[cfg_attr(feature = "trace", derive(Serialize))]
#[cfg_attr(feature = "replay", derive(Deserialize))]
#[cfg_attr(feature = "serde", serde(rename_all = "lowercase"))]
pub enum VertexFormat {
    /// Two unsigned bytes (u8). `uvec2` in shaders.
    Uint8x2 = 0,
    /// Four unsigned bytes (u8). `uvec4` in shaders.
    Uint8x4 = 1,
    /// Two signed bytes (i8). `ivec2` in shaders.
    Sint8x2 = 2,
    /// Four signed bytes (i8). `ivec4` in shaders.
    Sint8x4 = 3,
    /// Two unsigned bytes (u8). [0, 255] converted to float [0, 1] `vec2` in shaders.
    Unorm8x2 = 4,
    /// Four unsigned bytes (u8). [0, 255] converted to float [0, 1] `vec4` in shaders.
    Unorm8x4 = 5,
    /// Two signed bytes (i8). [-127, 127] converted to float [-1, 1] `vec2` in shaders.
    Snorm8x2 = 6,
    /// Four signed bytes (i8). [-127, 127] converted to float [-1, 1] `vec4` in shaders.
    Snorm8x4 = 7,
    /// Two unsigned shorts (u16). `uvec2` in shaders.
    Uint16x2 = 8,
    /// Four unsigned shorts (u16). `uvec4` in shaders.
    Uint16x4 = 9,
    /// Two signed shorts (i16). `ivec2` in shaders.
    Sint16x2 = 10,
    /// Four signed shorts (i16). `ivec4` in shaders.
    Sint16x4 = 11,
    /// Two unsigned shorts (u16). [0, 65535] converted to float [0, 1] `vec2` in shaders.
    Unorm16x2 = 12,
    /// Four unsigned shorts (u16). [0, 65535] converted to float [0, 1] `vec4` in shaders.
    Unorm16x4 = 13,
    /// Two signed shorts (i16). [-32767, 32767] converted to float [-1, 1] `vec2` in shaders.
    Snorm16x2 = 14,
    /// Four signed shorts (i16). [-32767, 32767] converted to float [-1, 1] `vec4` in shaders.
    Snorm16x4 = 15,
    /// Two half-precision floats (no Rust equiv). `vec2` in shaders.
    Float16x2 = 16,
    /// Four half-precision floats (no Rust equiv). `vec4` in shaders.
    Float16x4 = 17,
    /// One single-precision float (f32). `float` in shaders.
    Float32 = 18,
    /// Two single-precision floats (f32). `vec2` in shaders.
    Float32x2 = 19,
    /// Three single-precision floats (f32). `vec3` in shaders.
    Float32x3 = 20,
    /// Four single-precision floats (f32). `vec4` in shaders.
    Float32x4 = 21,
    /// One unsigned int (u32). `uint` in shaders.
    Uint32 = 22,
    /// Two unsigned ints (u32). `uvec2` in shaders.
    Uint32x2 = 23,
    /// Three unsigned ints (u32). `uvec3` in shaders.
    Uint32x3 = 24,
    /// Four unsigned ints (u32). `uvec4` in shaders.
    Uint32x4 = 25,
    /// One signed int (i32). `int` in shaders.
    Sint32 = 26,
    /// Two signed ints (i32). `ivec2` in shaders.
    Sint32x2 = 27,
    /// Three signed ints (i32). `ivec3` in shaders.
    Sint32x3 = 28,
    /// Four signed ints (i32). `ivec4` in shaders.
    Sint32x4 = 29,
    /// One double-precision float (f64). `double` in shaders. Requires VERTEX_ATTRIBUTE_64BIT features.
    Float64 = 30,
    /// Two double-precision floats (f64). `dvec2` in shaders. Requires VERTEX_ATTRIBUTE_64BIT features.
    Float64x2 = 31,
    /// Three double-precision floats (f64). `dvec3` in shaders. Requires VERTEX_ATTRIBUTE_64BIT features.
    Float64x3 = 32,
    /// Four double-precision floats (f64). `dvec4` in shaders. Requires VERTEX_ATTRIBUTE_64BIT features.
    Float64x4 = 33,
}

impl VertexFormat {
    /// Returns the byte size of the format.
    pub const fn size(&self) -> u64 {
        match self {
            Self::Uint8x2 | Self::Sint8x2 | Self::Unorm8x2 | Self::Snorm8x2 => 2,
            Self::Uint8x4
            | Self::Sint8x4
            | Self::Unorm8x4
            | Self::Snorm8x4
            | Self::Uint16x2
            | Self::Sint16x2
            | Self::Unorm16x2
            | Self::Snorm16x2
            | Self::Float16x2
            | Self::Float32
            | Self::Uint32
            | Self::Sint32 => 4,
            Self::Uint16x4
            | Self::Sint16x4
            | Self::Unorm16x4
            | Self::Snorm16x4
            | Self::Float16x4
            | Self::Float32x2
            | Self::Uint32x2
            | Self::Sint32x2
            | Self::Float64 => 8,
            Self::Float32x3 | Self::Uint32x3 | Self::Sint32x3 => 12,
            Self::Float32x4 | Self::Uint32x4 | Self::Sint32x4 | Self::Float64x2 => 16,
            Self::Float64x3 => 24,
            Self::Float64x4 => 32,
        }
    }
}

bitflags::bitflags! {
    /// Different ways that you can use a buffer.
    ///
    /// The usages determine what kind of memory the buffer is allocated from and what
    /// actions the buffer can partake in.
    ///
    /// Corresponds to [WebGPU `GPUBufferUsageFlags`](
    /// https://gpuweb.github.io/gpuweb/#typedefdef-gpubufferusageflags).
    #[repr(transparent)]
    pub struct BufferUsages: u32 {
        /// Allow a buffer to be mapped for reading using [`Buffer::map_async`] + [`Buffer::get_mapped_range`].
        /// This does not include creating a buffer with [`BufferDescriptor::mapped_at_creation`] set.
        ///
        /// If [`Features::MAPPABLE_PRIMARY_BUFFERS`] isn't enabled, the only other usage a buffer
        /// may have is COPY_DST.
        const MAP_READ = 1 << 0;
        /// Allow a buffer to be mapped for writing using [`Buffer::map_async`] + [`Buffer::get_mapped_range_mut`].
        /// This does not include creating a buffer with `mapped_at_creation` set.
        ///
        /// If [`Features::MAPPABLE_PRIMARY_BUFFERS`] feature isn't enabled, the only other usage a buffer
        /// may have is COPY_SRC.
        const MAP_WRITE = 1 << 1;
        /// Allow a buffer to be the source buffer for a [`CommandEncoder::copy_buffer_to_buffer`] or [`CommandEncoder::copy_buffer_to_texture`]
        /// operation.
        const COPY_SRC = 1 << 2;
        /// Allow a buffer to be the destination buffer for a [`CommandEncoder::copy_buffer_to_buffer`], [`CommandEncoder::copy_texture_to_buffer`],
        /// [`CommandEncoder::clear_buffer`] or [`Queue::write_buffer`] operation.
        const COPY_DST = 1 << 3;
        /// Allow a buffer to be the index buffer in a draw operation.
        const INDEX = 1 << 4;
        /// Allow a buffer to be the vertex buffer in a draw operation.
        const VERTEX = 1 << 5;
        /// Allow a buffer to be a [`BufferBindingType::Uniform`] inside a bind group.
        const UNIFORM = 1 << 6;
        /// Allow a buffer to be a [`BufferBindingType::Storage`] inside a bind group.
        const STORAGE = 1 << 7;
        /// Allow a buffer to be the indirect buffer in an indirect draw call.
        const INDIRECT = 1 << 8;
    }
}

impl_bitflags!(BufferUsages);

/// Describes a [`Buffer`](../wgpu/struct.Buffer.html).
///
/// Corresponds to [WebGPU `GPUBufferDescriptor`](
/// https://gpuweb.github.io/gpuweb/#dictdef-gpubufferdescriptor).
#[repr(C)]
#[derive(Clone, Debug, PartialEq, Eq, Hash)]
#[cfg_attr(feature = "trace", derive(Serialize))]
#[cfg_attr(feature = "replay", derive(Deserialize))]
pub struct BufferDescriptor<L> {
    /// Debug label of a buffer. This will show up in graphics debuggers for easy identification.
    pub label: L,
    /// Size of a buffer.
    pub size: BufferAddress,
    /// Usages of a buffer. If the buffer is used in any way that isn't specified here, the operation
    /// will panic.
    pub usage: BufferUsages,
    /// Allows a buffer to be mapped immediately after they are made. It does not have to be [`BufferUsages::MAP_READ`] or
    /// [`BufferUsages::MAP_WRITE`], all buffers are allowed to be mapped at creation.
    ///
    /// If this is `true`, [`size`](#structfield.size) must be a multiple of
    /// [`COPY_BUFFER_ALIGNMENT`].
    pub mapped_at_creation: bool,
}

impl<L> BufferDescriptor<L> {
    /// Takes a closure and maps the label of the buffer descriptor into another.
    pub fn map_label<K>(&self, fun: impl FnOnce(&L) -> K) -> BufferDescriptor<K> {
        BufferDescriptor {
            label: fun(&self.label),
            size: self.size,
            usage: self.usage,
            mapped_at_creation: self.mapped_at_creation,
        }
    }
}

/// Describes a [`CommandEncoder`](../wgpu/struct.CommandEncoder.html).
///
/// Corresponds to [WebGPU `GPUCommandEncoderDescriptor`](
/// https://gpuweb.github.io/gpuweb/#dictdef-gpucommandencoderdescriptor).
#[repr(C)]
#[cfg_attr(feature = "trace", derive(Serialize))]
#[cfg_attr(feature = "replay", derive(Deserialize))]
#[derive(Clone, Debug, PartialEq, Eq, Hash)]
pub struct CommandEncoderDescriptor<L> {
    /// Debug label for the command encoder. This will show up in graphics debuggers for easy identification.
    pub label: L,
}

impl<L> CommandEncoderDescriptor<L> {
    /// Takes a closure and maps the label of the command encoder descriptor into another.
    pub fn map_label<K>(&self, fun: impl FnOnce(&L) -> K) -> CommandEncoderDescriptor<K> {
        CommandEncoderDescriptor {
            label: fun(&self.label),
        }
    }
}

impl<T> Default for CommandEncoderDescriptor<Option<T>> {
    fn default() -> Self {
        Self { label: None }
    }
}

/// Behavior of the presentation engine based on frame rate.
#[repr(C)]
#[derive(Copy, Clone, Debug, Default, PartialEq, Eq, Hash)]
#[cfg_attr(feature = "trace", derive(Serialize))]
#[cfg_attr(feature = "replay", derive(Deserialize))]
pub enum PresentMode {
    /// Chooses FifoRelaxed -> Fifo based on availability.
    ///
    /// Because of the fallback behavior, it is supported everywhere.
    AutoVsync = 0,
    /// Chooses Immediate -> Mailbox -> Fifo (on web) based on availability.
    ///
    /// Because of the fallback behavior, it is supported everywhere.
    AutoNoVsync = 1,
    /// Presentation frames are kept in a First-In-First-Out queue approximately 3 frames
    /// long. Every vertical blanking period, the presentation engine will pop a frame
    /// off the queue to display. If there is no frame to display, it will present the same
    /// frame again until the next vblank.
    ///
    /// When a present command is executed on the gpu, the presented image is added on the queue.
    ///
    /// No tearing will be observed.
    ///
    /// Calls to get_current_texture will block until there is a spot in the queue.
    ///
    /// Supported on all platforms.
    ///
    /// If you don't know what mode to choose, choose this mode. This is traditionally called "Vsync On".
    #[default]
    Fifo = 2,
    /// Presentation frames are kept in a First-In-First-Out queue approximately 3 frames
    /// long. Every vertical blanking period, the presentation engine will pop a frame
    /// off the queue to display. If there is no frame to display, it will present the
    /// same frame until there is a frame in the queue. The moment there is a frame in the
    /// queue, it will immediately pop the frame off the queue.
    ///
    /// When a present command is executed on the gpu, the presented image is added on the queue.
    ///
    /// Tearing will be observed if frames last more than one vblank as the front buffer.
    ///
    /// Calls to get_current_texture will block until there is a spot in the queue.
    ///
    /// Supported on AMD on Vulkan.
    ///
    /// This is traditionally called "Adaptive Vsync"
    FifoRelaxed = 3,
    /// Presentation frames are not queued at all. The moment a present command
    /// is executed on the GPU, the presented image is swapped onto the front buffer
    /// immediately.
    ///
    /// Tearing can be observed.
    ///
    /// Supported on most platforms except older DX12 and Wayland.
    ///
    /// This is traditionally called "Vsync Off".
    Immediate = 4,
    /// Presentation frames are kept in a single-frame queue. Every vertical blanking period,
    /// the presentation engine will pop a frame from the queue. If there is no frame to display,
    /// it will present the same frame again until the next vblank.
    ///
    /// When a present command is executed on the gpu, the frame will be put into the queue.
    /// If there was already a frame in the queue, the new frame will _replace_ the old frame
    /// on the queue.
    ///
    /// No tearing will be observed.
    ///
    /// Supported on DX11/12 on Windows 10, NVidia on Vulkan and Wayland on Vulkan.
    ///
    /// This is traditionally called "Fast Vsync"
    Mailbox = 5,
}

/// Specifies how the alpha channel of the textures should be handled during
/// compositing.
#[repr(C)]
#[derive(Debug, Clone, Copy, PartialEq, Eq, Hash)]
#[cfg_attr(feature = "trace", derive(Serialize))]
#[cfg_attr(feature = "replay", derive(Deserialize))]
#[cfg_attr(feature = "serde", serde(rename_all = "camelCase"))]
pub enum CompositeAlphaMode {
    /// Chooses either `Opaque` or `Inherit` automatically，depending on the
    /// `alpha_mode` that the current surface can support.
    Auto = 0,
    /// The alpha channel, if it exists, of the textures is ignored in the
    /// compositing process. Instead, the textures is treated as if it has a
    /// constant alpha of 1.0.
    Opaque = 1,
    /// The alpha channel, if it exists, of the textures is respected in the
    /// compositing process. The non-alpha channels of the textures are
    /// expected to already be multiplied by the alpha channel by the
    /// application.
    PreMultiplied = 2,
    /// The alpha channel, if it exists, of the textures is respected in the
    /// compositing process. The non-alpha channels of the textures are not
    /// expected to already be multiplied by the alpha channel by the
    /// application; instead, the compositor will multiply the non-alpha
    /// channels of the texture by the alpha channel during compositing.
    PostMultiplied = 3,
    /// The alpha channel, if it exists, of the textures is unknown for processing
    /// during compositing. Instead, the application is responsible for setting
    /// the composite alpha blending mode using native WSI command. If not set,
    /// then a platform-specific default will be used.
    Inherit = 4,
}

impl Default for CompositeAlphaMode {
    fn default() -> Self {
        Self::Auto
    }
}

bitflags::bitflags! {
    /// Different ways that you can use a texture.
    ///
    /// The usages determine what kind of memory the texture is allocated from and what
    /// actions the texture can partake in.
    ///
    /// Corresponds to [WebGPU `GPUTextureUsageFlags`](
    /// https://gpuweb.github.io/gpuweb/#typedefdef-gputextureusageflags).
    #[repr(transparent)]
    pub struct TextureUsages: u32 {
        /// Allows a texture to be the source in a [`CommandEncoder::copy_texture_to_buffer`] or
        /// [`CommandEncoder::copy_texture_to_texture`] operation.
        const COPY_SRC = 1 << 0;
        /// Allows a texture to be the destination in a  [`CommandEncoder::copy_buffer_to_texture`],
        /// [`CommandEncoder::copy_texture_to_texture`], or [`Queue::write_texture`] operation.
        const COPY_DST = 1 << 1;
        /// Allows a texture to be a [`BindingType::Texture`] in a bind group.
        const TEXTURE_BINDING = 1 << 2;
        /// Allows a texture to be a [`BindingType::StorageTexture`] in a bind group.
        const STORAGE_BINDING = 1 << 3;
        /// Allows a texture to be an output attachment of a render pass.
        const RENDER_ATTACHMENT = 1 << 4;
    }
}

impl_bitflags!(TextureUsages);

/// Defines the capabilities of a given surface and adapter.
#[derive(Debug)]
pub struct SurfaceCapabilities {
    /// List of supported formats to use with the given adapter. The first format in the vector is preferred.
    ///
    /// Returns an empty vector if the surface is incompatible with the adapter.
    pub formats: Vec<TextureFormat>,
    /// List of supported presentation modes to use with the given adapter.
    ///
    /// Returns an empty vector if the surface is incompatible with the adapter.
    pub present_modes: Vec<PresentMode>,
    /// List of supported alpha modes to use with the given adapter.
    ///
    /// Will return at least one element, CompositeAlphaMode::Opaque or CompositeAlphaMode::Inherit.
    pub alpha_modes: Vec<CompositeAlphaMode>,
}

impl Default for SurfaceCapabilities {
    fn default() -> Self {
        Self {
            formats: Vec::new(),
            present_modes: Vec::new(),
            alpha_modes: vec![CompositeAlphaMode::Opaque],
        }
    }
}

/// Configures a [`Surface`] for presentation.
///
/// [`Surface`]: ../wgpu/struct.Surface.html
#[repr(C)]
#[derive(Clone, Debug, PartialEq, Eq, Hash)]
#[cfg_attr(feature = "trace", derive(Serialize))]
#[cfg_attr(feature = "replay", derive(Deserialize))]
pub struct SurfaceConfiguration<V> {
    /// The usage of the swap chain. The only supported usage is `RENDER_ATTACHMENT`.
    pub usage: TextureUsages,
    /// The texture format of the swap chain. The only formats that are guaranteed are
    /// `Bgra8Unorm` and `Bgra8UnormSrgb`
    pub format: TextureFormat,
    /// Width of the swap chain. Must be the same size as the surface.
    pub width: u32,
    /// Height of the swap chain. Must be the same size as the surface.
    pub height: u32,
    /// Presentation mode of the swap chain. Fifo is the only mode guaranteed to be supported.
    /// FifoRelaxed, Immediate, and Mailbox will crash if unsupported, while AutoVsync and
    /// AutoNoVsync will gracefully do a designed sets of fallbacks if their primary modes are
    /// unsupported.
    pub present_mode: PresentMode,
    /// Specifies how the alpha channel of the textures should be handled during compositing.
    pub alpha_mode: CompositeAlphaMode,
    /// Specifies what view formats will be allowed when calling create_view() on texture returned by get_current_texture().
    ///
    /// View formats of the same format as the texture are always allowed.
    ///
    /// Note: currently, only the srgb-ness is allowed to change. (ex: Rgba8Unorm texture + Rgba8UnormSrgb view)
    pub view_formats: V,
}

impl<V: Clone> SurfaceConfiguration<V> {
    /// Map view_formats of the texture descriptor into another.
    pub fn map_view_formats<M>(&self, fun: impl FnOnce(V) -> M) -> SurfaceConfiguration<M> {
        SurfaceConfiguration {
            usage: self.usage,
            format: self.format,
            width: self.width,
            height: self.height,
            present_mode: self.present_mode,
            alpha_mode: self.alpha_mode,
            view_formats: fun(self.view_formats.clone()),
        }
    }
}

/// Status of the recieved surface image.
#[repr(C)]
#[derive(Debug)]
pub enum SurfaceStatus {
    /// No issues.
    Good,
    /// The swap chain is operational, but it does no longer perfectly
    /// match the surface. A re-configuration is needed.
    Suboptimal,
    /// Unable to get the next frame, timed out.
    Timeout,
    /// The surface under the swap chain has changed.
    Outdated,
    /// The surface under the swap chain is lost.
    Lost,
}

/// Nanosecond timestamp used by the presentation engine.
///
/// The specific clock depends on the window system integration (WSI) API used.
///
/// <table>
/// <tr>
///     <td>WSI</td>
///     <td>Clock</td>
/// </tr>
/// <tr>
///     <td>IDXGISwapchain</td>
///     <td><a href="https://docs.microsoft.com/en-us/windows/win32/api/profileapi/nf-profileapi-queryperformancecounter">QueryPerformanceCounter</a></td>
/// </tr>
/// <tr>
///     <td>IPresentationManager</td>
///     <td><a href="https://docs.microsoft.com/en-us/windows/win32/api/realtimeapiset/nf-realtimeapiset-queryinterrupttimeprecise">QueryInterruptTimePrecise</a></td>
/// </tr>
/// <tr>
///     <td>CAMetalLayer</td>
///     <td><a href="https://developer.apple.com/documentation/kernel/1462446-mach_absolute_time">mach_absolute_time</a></td>
/// </tr>
/// <tr>
///     <td>VK_GOOGLE_display_timing</td>
///     <td><a href="https://linux.die.net/man/3/clock_gettime">clock_gettime(CLOCK_MONOTONIC)</a></td>
/// </tr>
/// </table>
#[derive(Debug, Copy, Clone, PartialEq, Eq, PartialOrd, Ord)]
pub struct PresentationTimestamp(
    /// Timestamp in nanoseconds.
    pub u128,
);

impl PresentationTimestamp {
    /// A timestamp that is invalid due to the platform not having a timestamp system.
    pub const INVALID_TIMESTAMP: Self = Self(u128::MAX);

    /// Returns true if this timestamp is the invalid timestamp.
    pub fn is_invalid(self) -> bool {
        self == Self::INVALID_TIMESTAMP
    }
}

/// RGBA double precision color.
///
/// This is not to be used as a generic color type, only for specific wgpu interfaces.
#[repr(C)]
#[derive(Clone, Copy, Debug, Default, PartialEq)]
#[cfg_attr(feature = "serde", derive(Serialize, Deserialize))]
#[cfg_attr(feature = "serde", serde(rename_all = "camelCase"))]
pub struct Color {
    /// Red component of the color
    pub r: f64,
    /// Green component of the color
    pub g: f64,
    /// Blue component of the color
    pub b: f64,
    /// Alpha component of the color
    pub a: f64,
}

#[allow(missing_docs)]
impl Color {
    pub const TRANSPARENT: Self = Self {
        r: 0.0,
        g: 0.0,
        b: 0.0,
        a: 0.0,
    };
    pub const BLACK: Self = Self {
        r: 0.0,
        g: 0.0,
        b: 0.0,
        a: 1.0,
    };
    pub const WHITE: Self = Self {
        r: 1.0,
        g: 1.0,
        b: 1.0,
        a: 1.0,
    };
    pub const RED: Self = Self {
        r: 1.0,
        g: 0.0,
        b: 0.0,
        a: 1.0,
    };
    pub const GREEN: Self = Self {
        r: 0.0,
        g: 1.0,
        b: 0.0,
        a: 1.0,
    };
    pub const BLUE: Self = Self {
        r: 0.0,
        g: 0.0,
        b: 1.0,
        a: 1.0,
    };
}

/// Dimensionality of a texture.
///
/// Corresponds to [WebGPU `GPUTextureDimension`](
/// https://gpuweb.github.io/gpuweb/#enumdef-gputexturedimension).
#[repr(C)]
#[derive(Copy, Clone, Debug, Hash, Eq, PartialEq)]
#[cfg_attr(feature = "trace", derive(Serialize))]
#[cfg_attr(feature = "replay", derive(Deserialize))]
pub enum TextureDimension {
    /// 1D texture
    #[cfg_attr(feature = "serde", serde(rename = "1d"))]
    D1,
    /// 2D texture
    #[cfg_attr(feature = "serde", serde(rename = "2d"))]
    D2,
    /// 3D texture
    #[cfg_attr(feature = "serde", serde(rename = "3d"))]
    D3,
}

/// Origin of a copy from a 2D image.
///
/// Corresponds to [WebGPU `GPUOrigin2D`](
/// https://gpuweb.github.io/gpuweb/#dictdef-gpuorigin2ddict).
#[repr(C)]
#[derive(Clone, Copy, Debug, PartialEq, Eq, Hash)]
#[cfg_attr(feature = "trace", derive(Serialize))]
#[cfg_attr(feature = "replay", derive(Deserialize))]
#[cfg_attr(feature = "serde", serde(rename_all = "camelCase"))]
pub struct Origin2d {
    ///
    pub x: u32,
    ///
    pub y: u32,
}

impl Origin2d {
    /// Zero origin.
    pub const ZERO: Self = Self { x: 0, y: 0 };

    /// Adds the third dimension to this origin
    pub fn to_3d(self, z: u32) -> Origin3d {
        Origin3d {
            x: self.x,
            y: self.y,
            z,
        }
    }
}

/// Origin of a copy to/from a texture.
///
/// Corresponds to [WebGPU `GPUOrigin3D`](
/// https://gpuweb.github.io/gpuweb/#dictdef-gpuorigin3ddict).
#[repr(C)]
#[derive(Clone, Copy, Debug, PartialEq, Eq, Hash)]
#[cfg_attr(feature = "trace", derive(Serialize))]
#[cfg_attr(feature = "replay", derive(Deserialize))]
#[cfg_attr(feature = "serde", serde(rename_all = "camelCase"))]
pub struct Origin3d {
    /// X position of the origin
    pub x: u32,
    /// Y position of the origin
    pub y: u32,
    /// Z position of the origin
    pub z: u32,
}

impl Origin3d {
    /// Zero origin.
    pub const ZERO: Self = Self { x: 0, y: 0, z: 0 };

    /// Removes the third dimension from this origin
    pub fn to_2d(self) -> Origin2d {
        Origin2d {
            x: self.x,
            y: self.y,
        }
    }
}

impl Default for Origin3d {
    fn default() -> Self {
        Self::ZERO
    }
}

/// Extent of a texture related operation.
///
/// Corresponds to [WebGPU `GPUExtent3D`](
/// https://gpuweb.github.io/gpuweb/#dictdef-gpuextent3ddict).
#[repr(C)]
#[derive(Clone, Copy, Debug, PartialEq, Eq, Hash)]
#[cfg_attr(feature = "trace", derive(Serialize))]
#[cfg_attr(feature = "replay", derive(Deserialize))]
#[cfg_attr(feature = "serde", serde(rename_all = "camelCase"))]
pub struct Extent3d {
    /// Width of the extent
    pub width: u32,
    /// Height of the extent
    pub height: u32,
    /// The depth of the extent or the number of array layers
    #[cfg_attr(feature = "serde", serde(default = "default_depth"))]
    pub depth_or_array_layers: u32,
}

#[cfg(feature = "serde")]
fn default_depth() -> u32 {
    1
}

impl Default for Extent3d {
    fn default() -> Self {
        Self {
            width: 1,
            height: 1,
            depth_or_array_layers: 1,
        }
    }
}

impl Extent3d {
    /// Calculates the [physical size] backing a texture of the given
    /// format and extent.  This includes padding to the block width
    /// and height of the format.
    ///
    /// This is the texture extent that you must upload at when uploading to _mipmaps_ of compressed textures.
    ///
    /// [physical size]: https://gpuweb.github.io/gpuweb/#physical-miplevel-specific-texture-extent
    pub fn physical_size(&self, format: TextureFormat) -> Self {
        let (block_width, block_height) = format.block_dimensions();

        let width = ((self.width + block_width - 1) / block_width) * block_width;
        let height = ((self.height + block_height - 1) / block_height) * block_height;

        Self {
            width,
            height,
            depth_or_array_layers: self.depth_or_array_layers,
        }
    }

    /// Calculates the maximum possible count of mipmaps.
    ///
    /// Treats the depth as part of the mipmaps. If calculating
    /// for a 2DArray texture, which does not mipmap depth, set depth to 1.
    pub fn max_mips(&self, dim: TextureDimension) -> u32 {
        match dim {
            TextureDimension::D1 => 1,
            TextureDimension::D2 => {
                let max_dim = self.width.max(self.height);
                32 - max_dim.leading_zeros()
            }
            TextureDimension::D3 => {
                let max_dim = self.width.max(self.height.max(self.depth_or_array_layers));
                32 - max_dim.leading_zeros()
            }
        }
    }

    /// Calculates the extent at a given mip level.
    /// Does *not* account for memory size being a multiple of block size.
    ///
    /// <https://gpuweb.github.io/gpuweb/#logical-miplevel-specific-texture-extent>
    pub fn mip_level_size(&self, level: u32, dim: TextureDimension) -> Self {
        Self {
            width: u32::max(1, self.width >> level),
            height: match dim {
                TextureDimension::D1 => 1,
                _ => u32::max(1, self.height >> level),
            },
            depth_or_array_layers: match dim {
                TextureDimension::D1 => 1,
                TextureDimension::D2 => self.depth_or_array_layers,
                TextureDimension::D3 => u32::max(1, self.depth_or_array_layers >> level),
            },
        }
    }
}

#[test]
fn test_physical_size() {
    let format = TextureFormat::Bc1RgbaUnormSrgb; // 4x4 blocks
    assert_eq!(
        Extent3d {
            width: 7,
            height: 7,
            depth_or_array_layers: 1
        }
        .physical_size(format),
        Extent3d {
            width: 8,
            height: 8,
            depth_or_array_layers: 1
        }
    );
    // Doesn't change, already aligned
    assert_eq!(
        Extent3d {
            width: 8,
            height: 8,
            depth_or_array_layers: 1
        }
        .physical_size(format),
        Extent3d {
            width: 8,
            height: 8,
            depth_or_array_layers: 1
        }
    );
    let format = TextureFormat::Astc {
        block: AstcBlock::B8x5,
        channel: AstcChannel::Unorm,
    }; // 8x5 blocks
    assert_eq!(
        Extent3d {
            width: 7,
            height: 7,
            depth_or_array_layers: 1
        }
        .physical_size(format),
        Extent3d {
            width: 8,
            height: 10,
            depth_or_array_layers: 1
        }
    );
}

#[test]
fn test_max_mips() {
    // 1D
    assert_eq!(
        Extent3d {
            width: 240,
            height: 1,
            depth_or_array_layers: 1
        }
        .max_mips(TextureDimension::D1),
        1
    );
    // 2D
    assert_eq!(
        Extent3d {
            width: 1,
            height: 1,
            depth_or_array_layers: 1
        }
        .max_mips(TextureDimension::D2),
        1
    );
    assert_eq!(
        Extent3d {
            width: 60,
            height: 60,
            depth_or_array_layers: 1
        }
        .max_mips(TextureDimension::D2),
        6
    );
    assert_eq!(
        Extent3d {
            width: 240,
            height: 1,
            depth_or_array_layers: 1000
        }
        .max_mips(TextureDimension::D2),
        8
    );
    // 3D
    assert_eq!(
        Extent3d {
            width: 16,
            height: 30,
            depth_or_array_layers: 60
        }
        .max_mips(TextureDimension::D3),
        6
    );
}

/// Describes a [`Texture`](../wgpu/struct.Texture.html).
///
/// Corresponds to [WebGPU `GPUTextureDescriptor`](
/// https://gpuweb.github.io/gpuweb/#dictdef-gputexturedescriptor).
#[repr(C)]
#[derive(Clone, Debug, PartialEq, Eq, Hash)]
#[cfg_attr(feature = "trace", derive(Serialize))]
#[cfg_attr(feature = "replay", derive(Deserialize))]
pub struct TextureDescriptor<L, V> {
    /// Debug label of the texture. This will show up in graphics debuggers for easy identification.
    pub label: L,
    /// Size of the texture. All components must be greater than zero. For a
    /// regular 1D/2D texture, the unused sizes will be 1. For 2DArray textures,
    /// Z is the number of 2D textures in that array.
    pub size: Extent3d,
    /// Mip count of texture. For a texture with no extra mips, this must be 1.
    pub mip_level_count: u32,
    /// Sample count of texture. If this is not 1, texture must have [`BindingType::Texture::multisampled`] set to true.
    pub sample_count: u32,
    /// Dimensions of the texture.
    pub dimension: TextureDimension,
    /// Format of the texture.
    pub format: TextureFormat,
    /// Allowed usages of the texture. If used in other ways, the operation will panic.
    pub usage: TextureUsages,
    /// Specifies what view formats will be allowed when calling create_view() on this texture.
    ///
    /// View formats of the same format as the texture are always allowed.
    ///
    /// Note: currently, only the srgb-ness is allowed to change. (ex: Rgba8Unorm texture + Rgba8UnormSrgb view)
    pub view_formats: V,
}

impl<L, V> TextureDescriptor<L, V> {
    /// Takes a closure and maps the label of the texture descriptor into another.
    pub fn map_label<K>(&self, fun: impl FnOnce(&L) -> K) -> TextureDescriptor<K, V>
    where
        V: Clone,
    {
        TextureDescriptor {
            label: fun(&self.label),
            size: self.size,
            mip_level_count: self.mip_level_count,
            sample_count: self.sample_count,
            dimension: self.dimension,
            format: self.format,
            usage: self.usage,
            view_formats: self.view_formats.clone(),
        }
    }

    /// Maps the label and view_formats of the texture descriptor into another.
    pub fn map_label_and_view_formats<K, M>(
        &self,
        l_fun: impl FnOnce(&L) -> K,
        v_fun: impl FnOnce(V) -> M,
    ) -> TextureDescriptor<K, M>
    where
        V: Clone,
    {
        TextureDescriptor {
            label: l_fun(&self.label),
            size: self.size,
            mip_level_count: self.mip_level_count,
            sample_count: self.sample_count,
            dimension: self.dimension,
            format: self.format,
            usage: self.usage,
            view_formats: v_fun(self.view_formats.clone()),
        }
    }

    /// Calculates the extent at a given mip level.
    ///
    /// If the given mip level is larger than possible, returns None.
    ///
    /// Treats the depth as part of the mipmaps. If calculating
    /// for a 2DArray texture, which does not mipmap depth, set depth to 1.
    ///
    /// ```rust
    /// # use wgpu_types as wgpu;
    /// # type TextureDescriptor<'a> = wgpu::TextureDescriptor<(), &'a [wgpu::TextureFormat]>;
    /// let desc  = TextureDescriptor {
    ///   label: (),
    ///   size: wgpu::Extent3d { width: 100, height: 60, depth_or_array_layers: 1 },
    ///   mip_level_count: 7,
    ///   sample_count: 1,
    ///   dimension: wgpu::TextureDimension::D3,
    ///   format: wgpu::TextureFormat::Rgba8Sint,
    ///   usage: wgpu::TextureUsages::empty(),
    ///   view_formats: &[],
    /// };
    ///
    /// assert_eq!(desc.mip_level_size(0), Some(wgpu::Extent3d { width: 100, height: 60, depth_or_array_layers: 1 }));
    /// assert_eq!(desc.mip_level_size(1), Some(wgpu::Extent3d { width: 50, height: 30, depth_or_array_layers: 1 }));
    /// assert_eq!(desc.mip_level_size(2), Some(wgpu::Extent3d { width: 25, height: 15, depth_or_array_layers: 1 }));
    /// assert_eq!(desc.mip_level_size(3), Some(wgpu::Extent3d { width: 12, height: 7, depth_or_array_layers: 1 }));
    /// assert_eq!(desc.mip_level_size(4), Some(wgpu::Extent3d { width: 6, height: 3, depth_or_array_layers: 1 }));
    /// assert_eq!(desc.mip_level_size(5), Some(wgpu::Extent3d { width: 3, height: 1, depth_or_array_layers: 1 }));
    /// assert_eq!(desc.mip_level_size(6), Some(wgpu::Extent3d { width: 1, height: 1, depth_or_array_layers: 1 }));
    /// assert_eq!(desc.mip_level_size(7), None);
    /// ```
    pub fn mip_level_size(&self, level: u32) -> Option<Extent3d> {
        if level >= self.mip_level_count {
            return None;
        }

        Some(self.size.mip_level_size(level, self.dimension))
    }

    /// Computes the render extent of this texture.
    ///
    /// <https://gpuweb.github.io/gpuweb/#abstract-opdef-compute-render-extent>
    pub fn compute_render_extent(&self, mip_level: u32) -> Extent3d {
        Extent3d {
            width: u32::max(1, self.size.width >> mip_level),
            height: u32::max(1, self.size.height >> mip_level),
            depth_or_array_layers: 1,
        }
    }

    /// Returns the number of array layers.
    ///
    /// <https://gpuweb.github.io/gpuweb/#abstract-opdef-array-layer-count>
    pub fn array_layer_count(&self) -> u32 {
        match self.dimension {
            TextureDimension::D1 | TextureDimension::D3 => 1,
            TextureDimension::D2 => self.size.depth_or_array_layers,
        }
    }
}

/// Kind of data the texture holds.
///
/// Corresponds to [WebGPU `GPUTextureAspect`](
/// https://gpuweb.github.io/gpuweb/#enumdef-gputextureaspect).
#[repr(C)]
#[derive(Copy, Clone, Debug, Default, Hash, Eq, PartialEq)]
#[cfg_attr(feature = "trace", derive(Serialize))]
#[cfg_attr(feature = "replay", derive(Deserialize))]
#[cfg_attr(feature = "serde", serde(rename_all = "kebab-case"))]
pub enum TextureAspect {
    /// Depth, Stencil, and Color.
    #[default]
    All,
    /// Stencil.
    StencilOnly,
    /// Depth.
    DepthOnly,
}

/// How edges should be handled in texture addressing.
///
/// Corresponds to [WebGPU `GPUAddressMode`](
/// https://gpuweb.github.io/gpuweb/#enumdef-gpuaddressmode).
#[repr(C)]
#[derive(Copy, Clone, Debug, Default, Hash, Eq, PartialEq)]
#[cfg_attr(feature = "trace", derive(Serialize))]
#[cfg_attr(feature = "replay", derive(Deserialize))]
#[cfg_attr(feature = "serde", serde(rename_all = "kebab-case"))]
pub enum AddressMode {
    /// Clamp the value to the edge of the texture
    ///
    /// -0.25 -> 0.0
    /// 1.25  -> 1.0
    #[default]
    ClampToEdge = 0,
    /// Repeat the texture in a tiling fashion
    ///
    /// -0.25 -> 0.75
    /// 1.25 -> 0.25
    Repeat = 1,
    /// Repeat the texture, mirroring it every repeat
    ///
    /// -0.25 -> 0.25
    /// 1.25 -> 0.75
    MirrorRepeat = 2,
    /// Clamp the value to the border of the texture
    /// Requires feature [`Features::ADDRESS_MODE_CLAMP_TO_BORDER`]
    ///
    /// -0.25 -> border
    /// 1.25 -> border
    ClampToBorder = 3,
}

/// Texel mixing mode when sampling between texels.
///
/// Corresponds to [WebGPU `GPUFilterMode`](
/// https://gpuweb.github.io/gpuweb/#enumdef-gpufiltermode).
#[repr(C)]
#[derive(Copy, Clone, Debug, Default, Hash, Eq, PartialEq)]
#[cfg_attr(feature = "trace", derive(Serialize))]
#[cfg_attr(feature = "replay", derive(Deserialize))]
#[cfg_attr(feature = "serde", serde(rename_all = "kebab-case"))]
pub enum FilterMode {
    /// Nearest neighbor sampling.
    ///
    /// This creates a pixelated effect when used as a mag filter
    #[default]
    Nearest = 0,
    /// Linear Interpolation
    ///
    /// This makes textures smooth but blurry when used as a mag filter.
    Linear = 1,
}

/// A range of push constant memory to pass to a shader stage.
#[derive(Clone, Debug, PartialEq, Eq, Hash)]
#[cfg_attr(feature = "trace", derive(Serialize))]
#[cfg_attr(feature = "replay", derive(Deserialize))]
pub struct PushConstantRange {
    /// Stage push constant range is visible from. Each stage can only be served by at most one range.
    /// One range can serve multiple stages however.
    pub stages: ShaderStages,
    /// Range in push constant memory to use for the stage. Must be less than [`Limits::max_push_constant_size`].
    /// Start and end must be aligned to the 4s.
    pub range: Range<u32>,
}

/// Describes a [`CommandBuffer`](../wgpu/struct.CommandBuffer.html).
///
/// Corresponds to [WebGPU `GPUCommandBufferDescriptor`](
/// https://gpuweb.github.io/gpuweb/#dictdef-gpucommandbufferdescriptor).
#[repr(C)]
#[derive(Clone, Debug, Default, PartialEq, Eq, Hash)]
#[cfg_attr(feature = "trace", derive(Serialize))]
#[cfg_attr(feature = "replay", derive(Deserialize))]
pub struct CommandBufferDescriptor<L> {
    /// Debug label of this command buffer.
    pub label: L,
}

impl<L> CommandBufferDescriptor<L> {
    /// Takes a closure and maps the label of the command buffer descriptor into another.
    pub fn map_label<K>(&self, fun: impl FnOnce(&L) -> K) -> CommandBufferDescriptor<K> {
        CommandBufferDescriptor {
            label: fun(&self.label),
        }
    }
}

/// Describes the depth/stencil attachment for render bundles.
///
/// Corresponds to a portion of [WebGPU `GPURenderBundleEncoderDescriptor`](
/// https://gpuweb.github.io/gpuweb/#dictdef-gpurenderbundleencoderdescriptor).
#[repr(C)]
#[derive(Clone, Copy, Debug, PartialEq, Eq, Hash)]
#[cfg_attr(feature = "trace", derive(serde::Serialize))]
#[cfg_attr(feature = "replay", derive(serde::Deserialize))]
pub struct RenderBundleDepthStencil {
    /// Format of the attachment.
    pub format: TextureFormat,
    /// True if the depth aspect is used but not modified.
    pub depth_read_only: bool,
    /// True if the stencil aspect is used but not modified.
    pub stencil_read_only: bool,
}

/// Describes a [`RenderBundle`](../wgpu/struct.RenderBundle.html).
///
/// Corresponds to [WebGPU `GPURenderBundleDescriptor`](
/// https://gpuweb.github.io/gpuweb/#dictdef-gpurenderbundledescriptor).
#[repr(C)]
#[derive(Clone, Debug, PartialEq, Eq, Hash)]
#[cfg_attr(feature = "trace", derive(Serialize))]
#[cfg_attr(feature = "replay", derive(Deserialize))]
pub struct RenderBundleDescriptor<L> {
    /// Debug label of the render bundle encoder. This will show up in graphics debuggers for easy identification.
    pub label: L,
}

impl<L> RenderBundleDescriptor<L> {
    /// Takes a closure and maps the label of the render bundle descriptor into another.
    pub fn map_label<K>(&self, fun: impl FnOnce(&L) -> K) -> RenderBundleDescriptor<K> {
        RenderBundleDescriptor {
            label: fun(&self.label),
        }
    }
}

impl<T> Default for RenderBundleDescriptor<Option<T>> {
    fn default() -> Self {
        Self { label: None }
    }
}

/// Layout of a texture in a buffer's memory.
///
/// The bytes per row and rows per image can be hard to figure out so here are some examples:
///
/// | Resolution | Format | Bytes per block | Pixels per block | Bytes per row                          | Rows per image               |
/// |------------|--------|-----------------|------------------|----------------------------------------|------------------------------|
/// | 256x256    | RGBA8  | 4               | 1 * 1 * 1        | 256 * 4 = Some(1024)                   | None                         |
/// | 32x16x8    | RGBA8  | 4               | 1 * 1 * 1        | 32 * 4 = 128 padded to 256 = Some(256) | None                         |
/// | 256x256    | BC3    | 16              | 4 * 4 * 1        | 16 * (256 / 4) = 1024 = Some(1024)     | None                         |
/// | 64x64x8    | BC3    | 16              | 4 * 4 * 1        | 16 * (64 / 4) = 256 = Some(256)        | 64 / 4 = 16 = Some(16)       |
///
/// Corresponds to [WebGPU `GPUImageDataLayout`](
/// https://gpuweb.github.io/gpuweb/#dictdef-gpuimagedatalayout).
#[repr(C)]
#[derive(Clone, Copy, Debug, Default)]
#[cfg_attr(feature = "trace", derive(serde::Serialize))]
#[cfg_attr(feature = "replay", derive(serde::Deserialize))]
pub struct ImageDataLayout {
    /// Offset into the buffer that is the start of the texture. Must be a multiple of texture block size.
    /// For non-compressed textures, this is 1.
    pub offset: BufferAddress,
    /// Bytes per "row" in an image.
    ///
    /// A row is one row of pixels or of compressed blocks in the x direction.
    ///
    /// This value is required if there are multiple rows (i.e. height or depth is more than one pixel or pixel block for compressed textures)
    ///
    /// Must be a multiple of 256 for [`CommandEncoder::copy_buffer_to_texture`][CEcbtt]
    /// and [`CommandEncoder::copy_texture_to_buffer`][CEcttb]. You must manually pad the
    /// image such that this is a multiple of 256. It will not affect the image data.
    ///
    /// [`Queue::write_texture`][Qwt] does not have this requirement.
    ///
    /// Must be a multiple of the texture block size. For non-compressed textures, this is 1.
    ///
    /// [CEcbtt]: ../wgpu/struct.CommandEncoder.html#method.copy_buffer_to_texture
    /// [CEcttb]: ../wgpu/struct.CommandEncoder.html#method.copy_texture_to_buffer
    /// [Qwt]: ../wgpu/struct.Queue.html#method.write_texture
    pub bytes_per_row: Option<NonZeroU32>,
    /// "Rows" that make up a single "image".
    ///
    /// A row is one row of pixels or of compressed blocks in the x direction.
    ///
    /// An image is one layer in the z direction of a 3D image or 2DArray texture.
    ///
    /// The amount of rows per image may be larger than the actual amount of rows of data.
    ///
    /// Required if there are multiple images (i.e. the depth is more than one).
    pub rows_per_image: Option<NonZeroU32>,
}

/// Specific type of a buffer binding.
///
/// Corresponds to [WebGPU `GPUBufferBindingType`](
/// https://gpuweb.github.io/gpuweb/#enumdef-gpubufferbindingtype).
#[derive(Clone, Copy, Debug, Default, Eq, PartialEq, Hash)]
#[cfg_attr(feature = "trace", derive(Serialize))]
#[cfg_attr(feature = "replay", derive(Deserialize))]
pub enum BufferBindingType {
    /// A buffer for uniform values.
    ///
    /// Example WGSL syntax:
    /// ```rust,ignore
    /// struct Globals {
    ///     a_uniform: vec2<f32>,
    ///     another_uniform: vec2<f32>,
    /// }
    /// @group(0) @binding(0)
    /// var<uniform> globals: Globals;
    /// ```
    ///
    /// Example GLSL syntax:
    /// ```cpp,ignore
    /// layout(std140, binding = 0)
    /// uniform Globals {
    ///     vec2 aUniform;
    ///     vec2 anotherUniform;
    /// };
    /// ```
    #[default]
    Uniform,
    /// A storage buffer.
    ///
    /// Example WGSL syntax:
    /// ```rust,ignore
    /// @group(0) @binding(0)
    /// var<storage, read_write> my_element: array<vec4<f32>>;
    /// ```
    ///
    /// Example GLSL syntax:
    /// ```cpp,ignore
    /// layout (set=0, binding=0) buffer myStorageBuffer {
    ///     vec4 myElement[];
    /// };
    /// ```
    Storage {
        /// If `true`, the buffer can only be read in the shader,
        /// and it:
        /// - may or may not be annotated with `read` (WGSL).
        /// - must be annotated with `readonly` (GLSL).
        ///
        /// Example WGSL syntax:
        /// ```rust,ignore
        /// @group(0) @binding(0)
        /// var<storage, read> my_element: array<vec4<f32>>;
        /// ```
        ///
        /// Example GLSL syntax:
        /// ```cpp,ignore
        /// layout (set=0, binding=0) readonly buffer myStorageBuffer {
        ///     vec4 myElement[];
        /// };
        /// ```
        read_only: bool,
    },
}

/// Specific type of a sample in a texture binding.
///
/// Corresponds to [WebGPU `GPUTextureSampleType`](
/// https://gpuweb.github.io/gpuweb/#enumdef-gputexturesampletype).
#[derive(Clone, Copy, Debug, Eq, PartialEq, Hash)]
#[cfg_attr(feature = "trace", derive(Serialize))]
#[cfg_attr(feature = "replay", derive(Deserialize))]
pub enum TextureSampleType {
    /// Sampling returns floats.
    ///
    /// Example WGSL syntax:
    /// ```rust,ignore
    /// @group(0) @binding(0)
    /// var t: texure_2d<f32>;
    /// ```
    ///
    /// Example GLSL syntax:
    /// ```cpp,ignore
    /// layout(binding = 0)
    /// uniform texture2D t;
    /// ```
    Float {
        /// If this is `false`, the texture can't be sampled with
        /// a filtering sampler.
        ///
        /// Even if this is `true`, it's possible to sample with
        /// a **non-filtering** sampler.
        filterable: bool,
    },
    /// Sampling does the depth reference comparison.
    ///
    /// This is also compatible with a non-filtering sampler.
    ///
    /// Example WGSL syntax:
    /// ```rust,ignore
    /// @group(0) @binding(0)
    /// var t: texture_depth_2d;
    /// ```
    ///
    /// Example GLSL syntax:
    /// ```cpp,ignore
    /// layout(binding = 0)
    /// uniform texture2DShadow t;
    /// ```
    Depth,
    /// Sampling returns signed integers.
    ///
    /// Example WGSL syntax:
    /// ```rust,ignore
    /// @group(0) @binding(0)
    /// var t: texture_2d<i32>;
    /// ```
    ///
    /// Example GLSL syntax:
    /// ```cpp,ignore
    /// layout(binding = 0)
    /// uniform itexture2D t;
    /// ```
    Sint,
    /// Sampling returns unsigned integers.
    ///
    /// Example WGSL syntax:
    /// ```rust,ignore
    /// @group(0) @binding(0)
    /// var t: texture_2d<u32>;
    /// ```
    ///
    /// Example GLSL syntax:
    /// ```cpp,ignore
    /// layout(binding = 0)
    /// uniform utexture2D t;
    /// ```
    Uint,
}

impl Default for TextureSampleType {
    fn default() -> Self {
        Self::Float { filterable: true }
    }
}

/// Specific type of a sample in a texture binding.
///
/// For use in [`BindingType::StorageTexture`].
///
/// Corresponds to [WebGPU `GPUStorageTextureAccess`](
/// https://gpuweb.github.io/gpuweb/#enumdef-gpustoragetextureaccess).
#[derive(Clone, Copy, Debug, Eq, PartialEq, Hash)]
#[cfg_attr(feature = "trace", derive(Serialize))]
#[cfg_attr(feature = "replay", derive(Deserialize))]
#[cfg_attr(feature = "serde", serde(rename_all = "kebab-case"))]
pub enum StorageTextureAccess {
    /// The texture can only be written in the shader and it:
    /// - may or may not be annotated with `write` (WGSL).
    /// - must be annotated with `writeonly` (GLSL).
    ///
    /// Example WGSL syntax:
    /// ```rust,ignore
    /// @group(0) @binding(0)
    /// var my_storage_image: texture_storage_2d<f32, write>;
    /// ```
    ///
    /// Example GLSL syntax:
    /// ```cpp,ignore
    /// layout(set=0, binding=0, r32f) writeonly uniform image2D myStorageImage;
    /// ```
    WriteOnly,
    /// The texture can only be read in the shader and it must be annotated with `read` (WGSL) or
    /// `readonly` (GLSL).
    ///
    /// [`Features::TEXTURE_ADAPTER_SPECIFIC_FORMAT_FEATURES`] must be enabled to use this access
    /// mode. This is a native-only extension.
    ///
    /// Example WGSL syntax:
    /// ```rust,ignore
    /// @group(0) @binding(0)
    /// var my_storage_image: texture_storage_2d<f32, read>;
    /// ```
    ///
    /// Example GLSL syntax:
    /// ```cpp,ignore
    /// layout(set=0, binding=0, r32f) readonly uniform image2D myStorageImage;
    /// ```
    ReadOnly,
    /// The texture can be both read and written in the shader and must be annotated with
    /// `read_write` in WGSL.
    ///
    /// [`Features::TEXTURE_ADAPTER_SPECIFIC_FORMAT_FEATURES`] must be enabled to use this access
    /// mode.  This is a nonstandard, native-only extension.
    ///
    /// Example WGSL syntax:
    /// ```rust,ignore
    /// @group(0) @binding(0)
    /// var my_storage_image: texture_storage_2d<f32, read_write>;
    /// ```
    ///
    /// Example GLSL syntax:
    /// ```cpp,ignore
    /// layout(set=0, binding=0, r32f) uniform image2D myStorageImage;
    /// ```
    ReadWrite,
}

/// Specific type of a sampler binding.
///
/// For use in [`BindingType::Sampler`].
///
/// Corresponds to [WebGPU `GPUSamplerBindingType`](
/// https://gpuweb.github.io/gpuweb/#enumdef-gpusamplerbindingtype).
#[repr(C)]
#[derive(Clone, Copy, Debug, Eq, PartialEq, Hash)]
#[cfg_attr(feature = "trace", derive(Serialize))]
#[cfg_attr(feature = "replay", derive(Deserialize))]
#[cfg_attr(feature = "serde", serde(rename_all = "kebab-case"))]
pub enum SamplerBindingType {
    /// The sampling result is produced based on more than a single color sample from a texture,
    /// e.g. when bilinear interpolation is enabled.
    Filtering,
    /// The sampling result is produced based on a single color sample from a texture.
    NonFiltering,
    /// Use as a comparison sampler instead of a normal sampler.
    /// For more info take a look at the analogous functionality in OpenGL: <https://www.khronos.org/opengl/wiki/Sampler_Object#Comparison_mode>.
    Comparison,
}

/// Specific type of a binding.
///
/// For use in [`BindGroupLayoutEntry`].
///
/// Corresponds to WebGPU's mutually exclusive fields within [`GPUBindGroupLayoutEntry`](
/// https://gpuweb.github.io/gpuweb/#dictdef-gpubindgrouplayoutentry).
#[derive(Clone, Copy, Debug, Eq, PartialEq, Hash)]
#[cfg_attr(feature = "trace", derive(Serialize))]
#[cfg_attr(feature = "replay", derive(Deserialize))]
pub enum BindingType {
    /// A buffer binding.
    ///
    /// Corresponds to [WebGPU `GPUBufferBindingLayout`](
    /// https://gpuweb.github.io/gpuweb/#dictdef-gpubufferbindinglayout).
    Buffer {
        /// Sub-type of the buffer binding.
        ty: BufferBindingType,
        /// Indicates that the binding has a dynamic offset.
        ///
        /// One offset must be passed to [`RenderPass::set_bind_group`][RPsbg] for each dynamic
        /// binding in increasing order of binding number.
        ///
        /// [RPsbg]: ../wgpu/struct.RenderPass.html#method.set_bind_group
        #[cfg_attr(any(feature = "trace", feature = "replay"), serde(default))]
        has_dynamic_offset: bool,
        /// Minimum size of the corresponding `BufferBinding` required to match this entry.
        /// When pipeline is created, the size has to cover at least the corresponding structure in the shader
        /// plus one element of the unbound array, which can only be last in the structure.
        /// If `None`, the check is performed at draw call time instead of pipeline and bind group creation.
        #[cfg_attr(any(feature = "trace", feature = "replay"), serde(default))]
        min_binding_size: Option<BufferSize>,
    },
    /// A sampler that can be used to sample a texture.
    ///
    /// Example WGSL syntax:
    /// ```rust,ignore
    /// @group(0) @binding(0)
    /// var s: sampler;
    /// ```
    ///
    /// Example GLSL syntax:
    /// ```cpp,ignore
    /// layout(binding = 0)
    /// uniform sampler s;
    /// ```
    ///
    /// Corresponds to [WebGPU `GPUSamplerBindingLayout`](
    /// https://gpuweb.github.io/gpuweb/#dictdef-gpusamplerbindinglayout).
    Sampler(SamplerBindingType),
    /// A texture binding.
    ///
    /// Example WGSL syntax:
    /// ```rust,ignore
    /// @group(0) @binding(0)
    /// var t: texture_2d<f32>;
    /// ```
    ///
    /// Example GLSL syntax:
    /// ```cpp,ignore
    /// layout(binding = 0)
    /// uniform texture2D t;
    /// ```
    ///
    /// Corresponds to [WebGPU `GPUTextureBindingLayout`](
    /// https://gpuweb.github.io/gpuweb/#dictdef-gputexturebindinglayout).
    Texture {
        /// Sample type of the texture binding.
        sample_type: TextureSampleType,
        /// Dimension of the texture view that is going to be sampled.
        view_dimension: TextureViewDimension,
        /// True if the texture has a sample count greater than 1. If this is true,
        /// the texture must be read from shaders with `texture1DMS`, `texture2DMS`, or `texture3DMS`,
        /// depending on `dimension`.
        multisampled: bool,
    },
    /// A storage texture.
    ///
    /// Example WGSL syntax:
    /// ```rust,ignore
    /// @group(0) @binding(0)
    /// var my_storage_image: texture_storage_2d<f32, write>;
    /// ```
    ///
    /// Example GLSL syntax:
    /// ```cpp,ignore
    /// layout(set=0, binding=0, r32f) writeonly uniform image2D myStorageImage;
    /// ```
    /// Note that the texture format must be specified in the shader as well.
    /// A list of valid formats can be found in the specification here: <https://www.khronos.org/registry/OpenGL/specs/gl/GLSLangSpec.4.60.html#layout-qualifiers>
    ///
    /// Corresponds to [WebGPU `GPUStorageTextureBindingLayout`](
    /// https://gpuweb.github.io/gpuweb/#dictdef-gpustoragetexturebindinglayout).
    StorageTexture {
        /// Allowed access to this texture.
        access: StorageTextureAccess,
        /// Format of the texture.
        format: TextureFormat,
        /// Dimension of the texture view that is going to be sampled.
        view_dimension: TextureViewDimension,
    },

    /// A ray-tracing acceleration structure binding.
    ///
    /// Example GLSL syntax:
    /// ```cpp,ignore
    /// layout(binding = 0)
    /// uniform accelerationStructureEXT as;
    /// ```
    AccelerationStructure,
}

impl BindingType {
    /// Returns true for buffer bindings with dynamic offset enabled.
    pub fn has_dynamic_offset(&self) -> bool {
        match *self {
            Self::Buffer {
                has_dynamic_offset, ..
            } => has_dynamic_offset,
            _ => false,
        }
    }
}

/// Describes a single binding inside a bind group.
///
/// Corresponds to [WebGPU `GPUBindGroupLayoutEntry`](
/// https://gpuweb.github.io/gpuweb/#dictdef-gpubindgrouplayoutentry).
#[derive(Clone, Copy, Debug, PartialEq, Eq, Hash)]
#[cfg_attr(feature = "trace", derive(Serialize))]
#[cfg_attr(feature = "replay", derive(Deserialize))]
pub struct BindGroupLayoutEntry {
    /// Binding index. Must match shader index and be unique inside a BindGroupLayout. A binding
    /// of index 1, would be described as `layout(set = 0, binding = 1) uniform` in shaders.
    pub binding: u32,
    /// Which shader stages can see this binding.
    pub visibility: ShaderStages,
    /// The type of the binding
    pub ty: BindingType,
    /// If this value is Some, indicates this entry is an array. Array size must be 1 or greater.
    ///
    /// If this value is Some and `ty` is `BindingType::Texture`, [`Features::TEXTURE_BINDING_ARRAY`] must be supported.
    ///
    /// If this value is Some and `ty` is any other variant, bind group creation will fail.
    #[cfg_attr(any(feature = "trace", feature = "replay"), serde(default))]
    pub count: Option<NonZeroU32>,
}

/// View of a buffer which can be used to copy to/from a texture.
///
/// Corresponds to [WebGPU `GPUImageCopyBuffer`](
/// https://gpuweb.github.io/gpuweb/#dictdef-gpuimagecopybuffer).
#[repr(C)]
#[derive(Copy, Clone, Debug)]
#[cfg_attr(feature = "trace", derive(serde::Serialize))]
#[cfg_attr(feature = "replay", derive(serde::Deserialize))]
pub struct ImageCopyBuffer<B> {
    /// The buffer to be copied to/from.
    pub buffer: B,
    /// The layout of the texture data in this buffer.
    pub layout: ImageDataLayout,
}

/// View of a texture which can be used to copy to/from a buffer/texture.
///
/// Corresponds to [WebGPU `GPUImageCopyTexture`](
/// https://gpuweb.github.io/gpuweb/#dictdef-gpuimagecopytexture).
#[repr(C)]
#[derive(Copy, Clone, Debug)]
#[cfg_attr(feature = "trace", derive(serde::Serialize))]
#[cfg_attr(feature = "replay", derive(serde::Deserialize))]
pub struct ImageCopyTexture<T> {
    /// The texture to be copied to/from.
    pub texture: T,
    /// The target mip level of the texture.
    pub mip_level: u32,
    /// The base texel of the texture in the selected `mip_level`. Together
    /// with the `copy_size` argument to copy functions, defines the
    /// sub-region of the texture to copy.
    #[cfg_attr(any(feature = "trace", feature = "replay"), serde(default))]
    pub origin: Origin3d,
    /// The copy aspect.
    #[cfg_attr(any(feature = "trace", feature = "replay"), serde(default))]
    pub aspect: TextureAspect,
}

impl<T> ImageCopyTexture<T> {
    /// Adds color space and premultiplied alpha information to make this
    /// descriptor tagged.
    pub fn to_tagged(
        self,
        color_space: PredefinedColorSpace,
        premultiplied_alpha: bool,
    ) -> ImageCopyTextureTagged<T> {
        ImageCopyTextureTagged {
            texture: self.texture,
            mip_level: self.mip_level,
            origin: self.origin,
            aspect: self.aspect,
            color_space,
            premultiplied_alpha,
        }
    }
}

/// View of an external texture that cna be used to copy to a texture.
///
/// Corresponds to [WebGPU `GPUImageCopyExternalImage`](
/// https://gpuweb.github.io/gpuweb/#dictdef-gpuimagecopyexternalimage).
#[cfg(target_arch = "wasm32")]
#[derive(Clone, Debug)]
pub struct ImageCopyExternalImage {
    /// The texture to be copied from. The copy source data is captured at the moment
    /// the copy is issued.
    pub source: ExternalImageSource,
    /// The base texel used for copying from the external image. Together
    /// with the `copy_size` argument to copy functions, defines the
    /// sub-region of the image to copy.
    ///
    /// Relative to the top left of the image.
    ///
    /// Must be [`Origin2d::ZERO`] if [`DownlevelFlags::UNRESTRICTED_EXTERNAL_TEXTURE_COPIES`] is not supported.
    pub origin: Origin2d,
    /// If the Y coordinate of the image should be flipped. Even if this is
    /// true, `origin` is still relative to the top left.
    pub flip_y: bool,
}

/// Source of an external texture copy.
///
/// Corresponds to the [implicit union type on WebGPU `GPUImageCopyExternalImage.source`](
/// https://gpuweb.github.io/gpuweb/#dom-gpuimagecopyexternalimage-source).
#[cfg(target_arch = "wasm32")]
#[derive(Clone, Debug)]
pub enum ExternalImageSource {
    /// Copy from a previously-decoded image bitmap.
    ImageBitmap(web_sys::ImageBitmap),
    /// Copy from a current frame of a video element.
    HTMLVideoElement(web_sys::HtmlVideoElement),
    /// Copy from a on-screen canvas.
    HTMLCanvasElement(web_sys::HtmlCanvasElement),
    /// Copy from a off-screen canvas.
    ///
    /// Requies [`DownlevelFlags::EXTERNAL_TEXTURE_OFFSCREEN_CANVAS`]
    OffscreenCanvas(web_sys::OffscreenCanvas),
}

#[cfg(target_arch = "wasm32")]
impl ExternalImageSource {
    /// Gets the pixel, not css, width of the source.
    pub fn width(&self) -> u32 {
        match self {
            ExternalImageSource::ImageBitmap(b) => b.width(),
            ExternalImageSource::HTMLVideoElement(v) => v.video_width(),
            ExternalImageSource::HTMLCanvasElement(c) => c.width(),
            ExternalImageSource::OffscreenCanvas(c) => c.width(),
        }
    }

    /// Gets the pixel, not css, height of the source.
    pub fn height(&self) -> u32 {
        match self {
            ExternalImageSource::ImageBitmap(b) => b.height(),
            ExternalImageSource::HTMLVideoElement(v) => v.video_height(),
            ExternalImageSource::HTMLCanvasElement(c) => c.height(),
            ExternalImageSource::OffscreenCanvas(c) => c.height(),
        }
    }
}

#[cfg(target_arch = "wasm32")]
impl std::ops::Deref for ExternalImageSource {
    type Target = js_sys::Object;

    fn deref(&self) -> &Self::Target {
        match self {
            Self::ImageBitmap(b) => b,
            Self::HTMLVideoElement(v) => v,
            Self::HTMLCanvasElement(c) => c,
            Self::OffscreenCanvas(c) => c,
        }
    }
}

#[cfg(target_arch = "wasm32")]
unsafe impl Send for ExternalImageSource {}
#[cfg(target_arch = "wasm32")]
unsafe impl Sync for ExternalImageSource {}

/// Color spaces supported on the web.
///
/// Corresponds to [HTML Canvas `PredefinedColorSpace`](
/// https://html.spec.whatwg.org/multipage/canvas.html#predefinedcolorspace).
#[derive(Copy, Clone, Debug, PartialEq, Eq)]
#[cfg_attr(feature = "trace", derive(serde::Serialize))]
#[cfg_attr(feature = "replay", derive(serde::Deserialize))]
#[cfg_attr(feature = "serde", serde(rename_all = "kebab-case"))]
pub enum PredefinedColorSpace {
    /// sRGB color space
    Srgb,
    /// Display-P3 color space
    DisplayP3,
}

/// View of a texture which can be used to copy to a texture, including
/// color space and alpha premultiplication information.
///
/// Corresponds to [WebGPU `GPUImageCopyTextureTagged`](
/// https://gpuweb.github.io/gpuweb/#dictdef-gpuimagecopytexturetagged).
#[derive(Copy, Clone, Debug)]
#[cfg_attr(feature = "trace", derive(serde::Serialize))]
#[cfg_attr(feature = "replay", derive(serde::Deserialize))]
pub struct ImageCopyTextureTagged<T> {
    /// The texture to be copied to/from.
    pub texture: T,
    /// The target mip level of the texture.
    pub mip_level: u32,
    /// The base texel of the texture in the selected `mip_level`.
    pub origin: Origin3d,
    /// The copy aspect.
    pub aspect: TextureAspect,
    /// The color space of this texture.
    pub color_space: PredefinedColorSpace,
    /// The premultiplication of this texture
    pub premultiplied_alpha: bool,
}

impl<T: Copy> ImageCopyTextureTagged<T> {
    /// Removes the colorspace information from the type.
    pub fn to_untagged(self) -> ImageCopyTexture<T> {
        ImageCopyTexture {
            texture: self.texture,
            mip_level: self.mip_level,
            origin: self.origin,
            aspect: self.aspect,
        }
    }
}

/// Subresource range within an image
#[repr(C)]
#[derive(Clone, Copy, Debug, Default, Eq, PartialEq)]
#[cfg_attr(feature = "trace", derive(serde::Serialize))]
#[cfg_attr(feature = "replay", derive(serde::Deserialize))]
pub struct ImageSubresourceRange {
    /// Aspect of the texture. Color textures must be [`TextureAspect::All`][TAA].
    ///
    /// [TAA]: ../wgpu/enum.TextureAspect.html#variant.All
    pub aspect: TextureAspect,
    /// Base mip level.
    pub base_mip_level: u32,
    /// Mip level count.
    /// If `Some(count)`, `base_mip_level + count` must be less or equal to underlying texture mip count.
    /// If `None`, considered to include the rest of the mipmap levels, but at least 1 in total.
    pub mip_level_count: Option<u32>,
    /// Base array layer.
    pub base_array_layer: u32,
    /// Layer count.
    /// If `Some(count)`, `base_array_layer + count` must be less or equal to the underlying array count.
    /// If `None`, considered to include the rest of the array layers, but at least 1 in total.
    pub array_layer_count: Option<u32>,
}

impl ImageSubresourceRange {
    /// Returns if the given range represents a full resource, with a texture of the given
    /// layer count and mip count.
    ///
    /// ```rust
    /// # use wgpu_types as wgpu;
    ///
    /// let range_none = wgpu::ImageSubresourceRange {
    ///     aspect: wgpu::TextureAspect::All,
    ///     base_mip_level: 0,
    ///     mip_level_count: None,
    ///     base_array_layer: 0,
    ///     array_layer_count: None,
    /// };
    /// assert_eq!(range_none.is_full_resource(wgpu::TextureFormat::Stencil8, 5, 10), true);
    ///
    /// let range_some = wgpu::ImageSubresourceRange {
    ///     aspect: wgpu::TextureAspect::All,
    ///     base_mip_level: 0,
    ///     mip_level_count: Some(5),
    ///     base_array_layer: 0,
    ///     array_layer_count: Some(10),
    /// };
    /// assert_eq!(range_some.is_full_resource(wgpu::TextureFormat::Stencil8, 5, 10), true);
    ///
    /// let range_mixed = wgpu::ImageSubresourceRange {
    ///     aspect: wgpu::TextureAspect::StencilOnly,
    ///     base_mip_level: 0,
    ///     // Only partial resource
    ///     mip_level_count: Some(3),
    ///     base_array_layer: 0,
    ///     array_layer_count: None,
    /// };
    /// assert_eq!(range_mixed.is_full_resource(wgpu::TextureFormat::Stencil8, 5, 10), false);
    /// ```
    pub fn is_full_resource(
        &self,
        format: TextureFormat,
        mip_levels: u32,
        array_layers: u32,
    ) -> bool {
        // Mip level count and array layer count need to deal with both the None and Some(count) case.
        let mip_level_count = self.mip_level_count.unwrap_or(mip_levels);
        let array_layer_count = self.array_layer_count.unwrap_or(array_layers);

        let aspect_eq = Some(format) == format.aspect_specific_format(self.aspect);

        let base_mip_level_eq = self.base_mip_level == 0;
        let mip_level_count_eq = mip_level_count == mip_levels;

        let base_array_layer_eq = self.base_array_layer == 0;
        let array_layer_count_eq = array_layer_count == array_layers;

        aspect_eq
            && base_mip_level_eq
            && mip_level_count_eq
            && base_array_layer_eq
            && array_layer_count_eq
    }

    /// Returns the mip level range of a subresource range describes for a specific texture.
    pub fn mip_range(&self, mip_level_count: u32) -> Range<u32> {
        self.base_mip_level..match self.mip_level_count {
            Some(mip_level_count) => self.base_mip_level + mip_level_count,
            None => mip_level_count,
        }
    }

    /// Returns the layer range of a subresource range describes for a specific texture.
    pub fn layer_range(&self, array_layer_count: u32) -> Range<u32> {
        self.base_array_layer..match self.array_layer_count {
            Some(array_layer_count) => self.base_array_layer + array_layer_count,
            None => array_layer_count,
        }
    }
}

/// Color variation to use when sampler addressing mode is [`AddressMode::ClampToBorder`]
#[repr(C)]
#[derive(Copy, Clone, Debug, Eq, PartialEq, Hash)]
#[cfg_attr(feature = "trace", derive(serde::Serialize))]
#[cfg_attr(feature = "replay", derive(serde::Deserialize))]
pub enum SamplerBorderColor {
    /// [0, 0, 0, 0]
    TransparentBlack,
    /// [0, 0, 0, 1]
    OpaqueBlack,
    /// [1, 1, 1, 1]
    OpaqueWhite,

    /// On the Metal backend, this is equivalent to `TransparentBlack` for
    /// textures that have an alpha component, and equivalent to `OpaqueBlack`
    /// for textures that do not have an alpha component. On other backends,
    /// this is equivalent to `TransparentBlack`. Requires
    /// [`Features::ADDRESS_MODE_CLAMP_TO_ZERO`]. Not supported on the web.
    Zero,
}

/// Describes how to create a QuerySet.
///
/// Corresponds to [WebGPU `GPUQuerySetDescriptor`](
/// https://gpuweb.github.io/gpuweb/#dictdef-gpuquerysetdescriptor).
#[derive(Clone, Debug)]
#[cfg_attr(feature = "trace", derive(serde::Serialize))]
#[cfg_attr(feature = "replay", derive(serde::Deserialize))]
pub struct QuerySetDescriptor<L> {
    /// Debug label for the query set.
    pub label: L,
    /// Kind of query that this query set should contain.
    pub ty: QueryType,
    /// Total count of queries the set contains. Must not be zero.
    /// Must not be greater than [`QUERY_SET_MAX_QUERIES`].
    pub count: u32,
}

impl<L> QuerySetDescriptor<L> {
    /// Takes a closure and maps the label of the query set descriptor into another.
    pub fn map_label<'a, K>(&'a self, fun: impl FnOnce(&'a L) -> K) -> QuerySetDescriptor<K> {
        QuerySetDescriptor {
            label: fun(&self.label),
            ty: self.ty,
            count: self.count,
        }
    }
}

/// Type of query contained in a QuerySet.
///
/// Corresponds to [WebGPU `GPUQueryType`](
/// https://gpuweb.github.io/gpuweb/#enumdef-gpuquerytype).
#[derive(Copy, Clone, Debug)]
#[cfg_attr(feature = "trace", derive(serde::Serialize))]
#[cfg_attr(feature = "replay", derive(serde::Deserialize))]
pub enum QueryType {
    /// Query returns a single 64-bit number, serving as an occlusion boolean.
    Occlusion,
    /// Query returns up to 5 64-bit numbers based on the given flags.
    ///
    /// See [`PipelineStatisticsTypes`]'s documentation for more information
    /// on how they get resolved.
    ///
    /// [`Features::PIPELINE_STATISTICS_QUERY`] must be enabled to use this query type.
    PipelineStatistics(PipelineStatisticsTypes),
    /// Query returns a 64-bit number indicating the GPU-timestamp
    /// where all previous commands have finished executing.
    ///
    /// Must be multiplied by [`Queue::get_timestamp_period`][Qgtp] to get
    /// the value in nanoseconds. Absolute values have no meaning,
    /// but timestamps can be subtracted to get the time it takes
    /// for a string of operations to complete.
    ///
    /// [`Features::TIMESTAMP_QUERY`] must be enabled to use this query type.
    ///
    /// [Qgtp]: ../wgpu/struct.Queue.html#method.get_timestamp_period
    Timestamp,
}

bitflags::bitflags! {
    /// Flags for which pipeline data should be recorded.
    ///
    /// The amount of values written when resolved depends
    /// on the amount of flags. If 3 flags are enabled, 3
    /// 64-bit values will be written per-query.
    ///
    /// The order they are written is the order they are declared
    /// in this bitflags. If you enabled `CLIPPER_PRIMITIVES_OUT`
    /// and `COMPUTE_SHADER_INVOCATIONS`, it would write 16 bytes,
    /// the first 8 bytes being the primitive out value, the last 8
    /// bytes being the compute shader invocation count.
    #[repr(transparent)]
    pub struct PipelineStatisticsTypes : u8 {
        /// Amount of times the vertex shader is ran. Accounts for
        /// the vertex cache when doing indexed rendering.
        const VERTEX_SHADER_INVOCATIONS = 1 << 0;
        /// Amount of times the clipper is invoked. This
        /// is also the amount of triangles output by the vertex shader.
        const CLIPPER_INVOCATIONS = 1 << 1;
        /// Amount of primitives that are not culled by the clipper.
        /// This is the amount of triangles that are actually on screen
        /// and will be rasterized and rendered.
        const CLIPPER_PRIMITIVES_OUT = 1 << 2;
        /// Amount of times the fragment shader is ran. Accounts for
        /// fragment shaders running in 2x2 blocks in order to get
        /// derivatives.
        const FRAGMENT_SHADER_INVOCATIONS = 1 << 3;
        /// Amount of times a compute shader is invoked. This will
        /// be equivalent to the dispatch count times the workgroup size.
        const COMPUTE_SHADER_INVOCATIONS = 1 << 4;
    }
}

impl_bitflags!(PipelineStatisticsTypes);

/// Argument buffer layout for draw_indirect commands.
#[repr(C)]
#[derive(Clone, Copy, Debug)]
pub struct DrawIndirectArgs {
    /// The number of vertices to draw.
    pub vertex_count: u32,
    /// The number of instances to draw.
    pub instance_count: u32,
    /// Offset into the vertex buffers, in vertices, to begin drawing from.
    pub first_vertex: u32,
    /// First instance to draw.
    pub first_instance: u32,
}

/// Argument buffer layout for draw_indexed_indirect commands.
#[repr(C)]
#[derive(Clone, Copy, Debug)]
pub struct DrawIndexedIndirectArgs {
    /// The number of indices to draw.
    pub index_count: u32,
    /// The number of instances to draw.
    pub instance_count: u32,
    /// Offset into the index buffer, in indices, begin drawing from.
    pub first_index: u32,
    /// Added to each index value before indexing into the vertex buffers.
    pub base_vertex: i32,
    /// First instance to draw.
    pub first_instance: u32,
}

/// Argument buffer layout for dispatch_indirect commands.
#[repr(C)]
#[derive(Clone, Copy, Debug)]
pub struct DispatchIndirectArgs {
    /// X dimension of the grid of workgroups to dispatch.
    pub group_size_x: u32,
    /// Y dimension of the grid of workgroups to dispatch.
    pub group_size_y: u32,
    /// Z dimension of the grid of workgroups to dispatch.
    pub group_size_z: u32,
}

/// Describes how shader bound checks should be performed.
#[derive(Clone, Debug)]
#[cfg_attr(feature = "trace", derive(serde::Serialize))]
#[cfg_attr(feature = "replay", derive(serde::Deserialize))]
pub struct ShaderBoundChecks {
    runtime_checks: bool,
}

impl ShaderBoundChecks {
    /// Creates a new configuration where the shader is bound checked.
    pub fn new() -> Self {
        ShaderBoundChecks {
            runtime_checks: true,
        }
    }

    /// Creates a new configuration where the shader isn't bound checked.
    ///
    /// # Safety
    /// The caller MUST ensure that all shaders built with this configuration don't perform any
    /// out of bounds reads or writes.
    pub unsafe fn unchecked() -> Self {
        ShaderBoundChecks {
            runtime_checks: false,
        }
    }

    /// Query whether runtime bound checks are enabled in this configuration
    pub fn runtime_checks(&self) -> bool {
        self.runtime_checks
    }
}

impl Default for ShaderBoundChecks {
    fn default() -> Self {
        Self::new()
    }
}

/// Selects which DX12 shader compiler to use.
///
/// If the `wgpu-hal/dx12-shader-compiler` feature isn't enabled then this will fall back
/// to the Fxc compiler at runtime and log an error.
/// This feature is always enabled when using `wgpu`.
///
/// If the `Dxc` option is selected, but `dxcompiler.dll` and `dxil.dll` files aren't found,
/// then this will fall back to the Fxc compiler at runtime and log an error.
///
/// `wgpu::utils::init::dx12_shader_compiler_from_env` can be used to set the compiler
/// from the `WGPU_DX12_SHADER_COMPILER` environment variable, but this should only be used for testing.
#[derive(Clone, Debug, Default)]
pub enum Dx12Compiler {
    /// The Fxc compiler (default) is old, slow and unmaintained.
    ///
    /// However, it doesn't require any additional .dlls to be shipped with the application.
    #[default]
    Fxc,
    /// The Dxc compiler is new, fast and maintained.
    ///
    /// However, it requires both `dxcompiler.dll` and `dxil.dll` to be shipped with the application.
    /// These files can be downloaded from <https://github.com/microsoft/DirectXShaderCompiler/releases>.
    Dxc {
        /// Path to the `dxcompiler.dll` file. Passing `None` will use standard platform specific dll loading rules.
        dxil_path: Option<PathBuf>,
        /// Path to the `dxil.dll` file. Passing `None` will use standard platform specific dll loading rules.
        dxc_path: Option<PathBuf>,
    },
}

/// Options for creating an instance.
pub struct InstanceDescriptor {
    /// Which `Backends` to enable.
    pub backends: Backends,
    /// Which DX12 shader compiler to use.
    pub dx12_shader_compiler: Dx12Compiler,
}

impl Default for InstanceDescriptor {
    fn default() -> Self {
        Self {
            backends: Backends::all(),
            dx12_shader_compiler: Dx12Compiler::default(),
        }
    }
}<|MERGE_RESOLUTION|>--- conflicted
+++ resolved
@@ -687,20 +687,14 @@
         /// This is currently unimplemented on Metal.
         /// When implemented, it will be supported on Metal on AMD and Intel GPUs, but not Apple GPUs.
         const WRITE_TIMESTAMP_INSIDE_PASSES = 1 << 41;
-<<<<<<< HEAD
-
         /// Allows for the creation of ray-tracing acceleration structures and ray queries within shaders.
-=======
-        /// Allows shaders to use i16. Not currently supported in naga, only available through `spirv-passthrough`.
->>>>>>> 71ee61aa
         ///
         /// Supported platforms:
         /// - Vulkan
         ///
         /// This is a native-only feature.
-<<<<<<< HEAD
         const RAY_TRACING = 1 << 42;
-=======
+        /// Allows shaders to use i16. Not currently supported in naga, only available through `spirv-passthrough`.
         const SHADER_INT16 = 1 << 42;
         /// Allows shaders to use the `early_depth_test` attribute.
         ///
@@ -709,7 +703,6 @@
         ///
         /// This is a native-only feature.
         const SHADER_EARLY_DEPTH_TEST = 1 << 43;
->>>>>>> 71ee61aa
     }
 }
 
