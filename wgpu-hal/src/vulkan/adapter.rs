use super::conv;

use ash::{extensions::khr, vk};
use parking_lot::Mutex;

use std::{collections::BTreeMap, ffi::CStr, sync::Arc};

fn depth_stencil_required_flags() -> vk::FormatFeatureFlags {
    vk::FormatFeatureFlags::SAMPLED_IMAGE | vk::FormatFeatureFlags::DEPTH_STENCIL_ATTACHMENT
}

//TODO: const fn?
fn indexing_features() -> wgt::Features {
    wgt::Features::SAMPLED_TEXTURE_AND_STORAGE_BUFFER_ARRAY_NON_UNIFORM_INDEXING
        | wgt::Features::UNIFORM_BUFFER_AND_STORAGE_TEXTURE_ARRAY_NON_UNIFORM_INDEXING
        | wgt::Features::PARTIALLY_BOUND_BINDING_ARRAY
}

/// Aggregate of the `vk::PhysicalDevice*Features` structs used by `gfx`.
#[derive(Debug, Default)]
pub struct PhysicalDeviceFeatures {
    core: vk::PhysicalDeviceFeatures,
    pub(super) descriptor_indexing: Option<vk::PhysicalDeviceDescriptorIndexingFeaturesEXT>,
    imageless_framebuffer: Option<vk::PhysicalDeviceImagelessFramebufferFeaturesKHR>,
    timeline_semaphore: Option<vk::PhysicalDeviceTimelineSemaphoreFeaturesKHR>,
    image_robustness: Option<vk::PhysicalDeviceImageRobustnessFeaturesEXT>,
    robustness2: Option<vk::PhysicalDeviceRobustness2FeaturesEXT>,
    multiview: Option<vk::PhysicalDeviceMultiviewFeaturesKHR>,
    astc_hdr: Option<vk::PhysicalDeviceTextureCompressionASTCHDRFeaturesEXT>,
    shader_float16: Option<(
        vk::PhysicalDeviceShaderFloat16Int8Features,
        vk::PhysicalDevice16BitStorageFeatures,
    )>,
    acceleration_structure: Option<vk::PhysicalDeviceAccelerationStructureFeaturesKHR>,
    buffer_device_address: Option<vk::PhysicalDeviceBufferDeviceAddressFeaturesKHR>,
    ray_query: Option<vk::PhysicalDeviceRayQueryFeaturesKHR>,
    zero_initialize_workgroup_memory:
        Option<vk::PhysicalDeviceZeroInitializeWorkgroupMemoryFeatures>,
}

// This is safe because the structs have `p_next: *mut c_void`, which we null out/never read.
unsafe impl Send for PhysicalDeviceFeatures {}
unsafe impl Sync for PhysicalDeviceFeatures {}

impl PhysicalDeviceFeatures {
    /// Add the members of `self` into `info.enabled_features` and its `p_next` chain.
    pub fn add_to_device_create_builder<'a>(
        &'a mut self,
        mut info: vk::DeviceCreateInfoBuilder<'a>,
    ) -> vk::DeviceCreateInfoBuilder<'a> {
        info = info.enabled_features(&self.core);
        if let Some(ref mut feature) = self.descriptor_indexing {
            info = info.push_next(feature);
        }
        if let Some(ref mut feature) = self.imageless_framebuffer {
            info = info.push_next(feature);
        }
        if let Some(ref mut feature) = self.timeline_semaphore {
            info = info.push_next(feature);
        }
        if let Some(ref mut feature) = self.image_robustness {
            info = info.push_next(feature);
        }
        if let Some(ref mut feature) = self.robustness2 {
            info = info.push_next(feature);
        }
        if let Some(ref mut feature) = self.astc_hdr {
            info = info.push_next(feature);
        }
        if let Some((ref mut f16_i8_feature, ref mut _16bit_feature)) = self.shader_float16 {
            info = info.push_next(f16_i8_feature);
            info = info.push_next(_16bit_feature);
        }
        if let Some(ref mut feature) = self.zero_initialize_workgroup_memory {
            info = info.push_next(feature);
        }
        if let Some(ref mut feature) = self.acceleration_structure {
            info = info.push_next(feature);
        }
        if let Some(ref mut feature) = self.buffer_device_address {
            info = info.push_next(feature);
        }
        if let Some(ref mut feature) = self.ray_query {
            info = info.push_next(feature);
        }
        info
    }

    /// Create a `PhysicalDeviceFeatures` that will be used to create a logical device.
    ///
    /// `requested_features` should be the same as what was used to generate `enabled_extensions`.
    fn from_extensions_and_requested_features(
        device_api_version: u32,
        enabled_extensions: &[&'static CStr],
        requested_features: wgt::Features,
        downlevel_flags: wgt::DownlevelFlags,
        private_caps: &super::PrivateCapabilities,
    ) -> Self {
        let needs_sampled_image_non_uniform = requested_features.contains(
            wgt::Features::TEXTURE_BINDING_ARRAY
                | wgt::Features::SAMPLED_TEXTURE_AND_STORAGE_BUFFER_ARRAY_NON_UNIFORM_INDEXING,
        );
        let needs_storage_buffer_non_uniform = requested_features.contains(
            wgt::Features::BUFFER_BINDING_ARRAY
                | wgt::Features::STORAGE_RESOURCE_BINDING_ARRAY
                | wgt::Features::SAMPLED_TEXTURE_AND_STORAGE_BUFFER_ARRAY_NON_UNIFORM_INDEXING,
        );
        let needs_uniform_buffer_non_uniform = requested_features.contains(
            wgt::Features::TEXTURE_BINDING_ARRAY
                | wgt::Features::UNIFORM_BUFFER_AND_STORAGE_TEXTURE_ARRAY_NON_UNIFORM_INDEXING,
        );
        let needs_storage_image_non_uniform = requested_features.contains(
            wgt::Features::TEXTURE_BINDING_ARRAY
                | wgt::Features::STORAGE_RESOURCE_BINDING_ARRAY
                | wgt::Features::UNIFORM_BUFFER_AND_STORAGE_TEXTURE_ARRAY_NON_UNIFORM_INDEXING,
        );
        let needs_partially_bound =
            requested_features.intersects(wgt::Features::PARTIALLY_BOUND_BINDING_ARRAY);

        Self {
            // vk::PhysicalDeviceFeatures is a struct composed of Bool32's while
            // Features is a bitfield so we need to map everything manually
            core: vk::PhysicalDeviceFeatures::builder()
                .robust_buffer_access(private_caps.robust_buffer_access)
                .independent_blend(downlevel_flags.contains(wgt::DownlevelFlags::INDEPENDENT_BLEND))
                .sample_rate_shading(
                    downlevel_flags.contains(wgt::DownlevelFlags::MULTISAMPLED_SHADING),
                )
                .image_cube_array(
                    downlevel_flags.contains(wgt::DownlevelFlags::CUBE_ARRAY_TEXTURES),
                )
                .draw_indirect_first_instance(
                    requested_features.contains(wgt::Features::INDIRECT_FIRST_INSTANCE),
                )
                //.dual_src_blend(requested_features.contains(wgt::Features::DUAL_SRC_BLENDING))
                .multi_draw_indirect(
                    requested_features.contains(wgt::Features::MULTI_DRAW_INDIRECT),
                )
                .fill_mode_non_solid(requested_features.intersects(
                    wgt::Features::POLYGON_MODE_LINE | wgt::Features::POLYGON_MODE_POINT,
                ))
                //.depth_bounds(requested_features.contains(wgt::Features::DEPTH_BOUNDS))
                //.alpha_to_one(requested_features.contains(wgt::Features::ALPHA_TO_ONE))
                //.multi_viewport(requested_features.contains(wgt::Features::MULTI_VIEWPORTS))
                .sampler_anisotropy(
                    downlevel_flags.contains(wgt::DownlevelFlags::ANISOTROPIC_FILTERING),
                )
                .texture_compression_etc2(
                    requested_features.contains(wgt::Features::TEXTURE_COMPRESSION_ETC2),
                )
                .texture_compression_astc_ldr(
                    requested_features.contains(wgt::Features::TEXTURE_COMPRESSION_ASTC),
                )
                .texture_compression_bc(
                    requested_features.contains(wgt::Features::TEXTURE_COMPRESSION_BC),
                )
                //.occlusion_query_precise(requested_features.contains(wgt::Features::PRECISE_OCCLUSION_QUERY))
                .pipeline_statistics_query(
                    requested_features.contains(wgt::Features::PIPELINE_STATISTICS_QUERY),
                )
                .vertex_pipeline_stores_and_atomics(
                    requested_features.contains(wgt::Features::VERTEX_WRITABLE_STORAGE),
                )
                .fragment_stores_and_atomics(
                    downlevel_flags.contains(wgt::DownlevelFlags::FRAGMENT_WRITABLE_STORAGE),
                )
                //.shader_image_gather_extended(
                //.shader_storage_image_extended_formats(
                .shader_uniform_buffer_array_dynamic_indexing(
                    requested_features.contains(wgt::Features::BUFFER_BINDING_ARRAY),
                )
                .shader_storage_buffer_array_dynamic_indexing(requested_features.contains(
                    wgt::Features::BUFFER_BINDING_ARRAY
                        | wgt::Features::STORAGE_RESOURCE_BINDING_ARRAY,
                ))
                .shader_sampled_image_array_dynamic_indexing(
                    requested_features.contains(wgt::Features::TEXTURE_BINDING_ARRAY),
                )
                .shader_storage_buffer_array_dynamic_indexing(requested_features.contains(
                    wgt::Features::TEXTURE_BINDING_ARRAY
                        | wgt::Features::STORAGE_RESOURCE_BINDING_ARRAY,
                ))
                //.shader_storage_image_array_dynamic_indexing(
                //.shader_clip_distance(requested_features.contains(wgt::Features::SHADER_CLIP_DISTANCE))
                //.shader_cull_distance(requested_features.contains(wgt::Features::SHADER_CULL_DISTANCE))
                .shader_float64(requested_features.contains(wgt::Features::SHADER_F64))
                //.shader_int64(requested_features.contains(wgt::Features::SHADER_INT64))
                .shader_int16(requested_features.contains(wgt::Features::SHADER_I16))
                //.shader_resource_residency(requested_features.contains(wgt::Features::SHADER_RESOURCE_RESIDENCY))
                .geometry_shader(requested_features.contains(wgt::Features::SHADER_PRIMITIVE_INDEX))
                .depth_clamp(requested_features.contains(wgt::Features::DEPTH_CLIP_CONTROL))
                .dual_src_blend(requested_features.contains(wgt::Features::DUAL_SOURCE_BLENDING))
                .build(),
            descriptor_indexing: if requested_features.intersects(indexing_features()) {
                Some(
                    vk::PhysicalDeviceDescriptorIndexingFeaturesEXT::builder()
                        .shader_sampled_image_array_non_uniform_indexing(
                            needs_sampled_image_non_uniform,
                        )
                        .shader_storage_image_array_non_uniform_indexing(
                            needs_storage_image_non_uniform,
                        )
                        .shader_uniform_buffer_array_non_uniform_indexing(
                            needs_uniform_buffer_non_uniform,
                        )
                        .shader_storage_buffer_array_non_uniform_indexing(
                            needs_storage_buffer_non_uniform,
                        )
                        .descriptor_binding_partially_bound(needs_partially_bound)
                        .build(),
                )
            } else {
                None
            },
            imageless_framebuffer: if device_api_version >= vk::API_VERSION_1_2
                || enabled_extensions.contains(&vk::KhrImagelessFramebufferFn::name())
            {
                Some(
                    vk::PhysicalDeviceImagelessFramebufferFeaturesKHR::builder()
                        .imageless_framebuffer(private_caps.imageless_framebuffers)
                        .build(),
                )
            } else {
                None
            },
            timeline_semaphore: if device_api_version >= vk::API_VERSION_1_2
                || enabled_extensions.contains(&vk::KhrTimelineSemaphoreFn::name())
            {
                Some(
                    vk::PhysicalDeviceTimelineSemaphoreFeaturesKHR::builder()
                        .timeline_semaphore(private_caps.timeline_semaphores)
                        .build(),
                )
            } else {
                None
            },
            image_robustness: if device_api_version >= vk::API_VERSION_1_3
                || enabled_extensions.contains(&vk::ExtImageRobustnessFn::name())
            {
                Some(
                    vk::PhysicalDeviceImageRobustnessFeaturesEXT::builder()
                        .robust_image_access(private_caps.robust_image_access)
                        .build(),
                )
            } else {
                None
            },
            robustness2: if enabled_extensions.contains(&vk::ExtRobustness2Fn::name()) {
                // Note: enabling `robust_buffer_access2` isn't requires, strictly speaking
                // since we can enable `robust_buffer_access` all the time. But it improves
                // program portability, so we opt into it if they are supported.
                Some(
                    vk::PhysicalDeviceRobustness2FeaturesEXT::builder()
                        .robust_buffer_access2(private_caps.robust_buffer_access2)
                        .robust_image_access2(private_caps.robust_image_access2)
                        .build(),
                )
            } else {
                None
            },
            multiview: if device_api_version >= vk::API_VERSION_1_1
                || enabled_extensions.contains(&vk::KhrMultiviewFn::name())
            {
                Some(
                    vk::PhysicalDeviceMultiviewFeatures::builder()
                        .multiview(requested_features.contains(wgt::Features::MULTIVIEW))
                        .build(),
                )
            } else {
                None
            },
            astc_hdr: if enabled_extensions.contains(&vk::ExtTextureCompressionAstcHdrFn::name()) {
                Some(
                    vk::PhysicalDeviceTextureCompressionASTCHDRFeaturesEXT::builder()
                        .texture_compression_astc_hdr(true)
                        .build(),
                )
            } else {
                None
            },
            shader_float16: if requested_features.contains(wgt::Features::SHADER_F16) {
                Some((
                    vk::PhysicalDeviceShaderFloat16Int8Features::builder()
                        .shader_float16(true)
                        .build(),
                    vk::PhysicalDevice16BitStorageFeatures::builder()
                        .storage_buffer16_bit_access(true)
                        .uniform_and_storage_buffer16_bit_access(true)
                        .build(),
                ))
            } else {
                None
            },
<<<<<<< HEAD
            acceleration_structure: if enabled_extensions
                .contains(&vk::KhrAccelerationStructureFn::name())
            {
                Some(
                    vk::PhysicalDeviceAccelerationStructureFeaturesKHR::builder()
                        .acceleration_structure(true)
                        .build(),
                )
            } else {
                None
            },
            buffer_device_address: if enabled_extensions
                .contains(&vk::KhrBufferDeviceAddressFn::name())
            {
                Some(
                    vk::PhysicalDeviceBufferDeviceAddressFeaturesKHR::builder()
                        .buffer_device_address(true)
                        .build(),
                )
            } else {
                None
            },
            ray_query: if enabled_extensions.contains(&vk::KhrRayQueryFn::name()) {
                Some(
                    vk::PhysicalDeviceRayQueryFeaturesKHR::builder()
                        .ray_query(true)
                        .build(),
                )
            } else {
                None
            },
            zero_initialize_workgroup_memory: if effective_api_version >= vk::API_VERSION_1_3
=======
            zero_initialize_workgroup_memory: if device_api_version >= vk::API_VERSION_1_3
>>>>>>> 2e7fd757
                || enabled_extensions.contains(&vk::KhrZeroInitializeWorkgroupMemoryFn::name())
            {
                Some(
                    vk::PhysicalDeviceZeroInitializeWorkgroupMemoryFeatures::builder()
                        .shader_zero_initialize_workgroup_memory(
                            private_caps.zero_initialize_workgroup_memory,
                        )
                        .build(),
                )
            } else {
                None
            },
        }
    }

    fn to_wgpu(
        &self,
        instance: &ash::Instance,
        phd: vk::PhysicalDevice,
        caps: &PhysicalDeviceCapabilities,
    ) -> (wgt::Features, wgt::DownlevelFlags) {
        use crate::auxil::db;
        use wgt::{DownlevelFlags as Df, Features as F};
        let mut features = F::empty()
            | F::SPIRV_SHADER_PASSTHROUGH
            | F::MAPPABLE_PRIMARY_BUFFERS
            | F::PUSH_CONSTANTS
            | F::ADDRESS_MODE_CLAMP_TO_BORDER
            | F::ADDRESS_MODE_CLAMP_TO_ZERO
            | F::TIMESTAMP_QUERY
            | F::TIMESTAMP_QUERY_INSIDE_PASSES
            | F::TEXTURE_ADAPTER_SPECIFIC_FORMAT_FEATURES
            | F::CLEAR_TEXTURE;

        let mut dl_flags = Df::COMPUTE_SHADERS
            | Df::BASE_VERTEX
            | Df::READ_ONLY_DEPTH_STENCIL
            | Df::NON_POWER_OF_TWO_MIPMAPPED_TEXTURES
            | Df::COMPARISON_SAMPLERS
            | Df::VERTEX_STORAGE
            | Df::FRAGMENT_STORAGE
            | Df::DEPTH_TEXTURE_AND_BUFFER_COPIES
            | Df::BUFFER_BINDINGS_NOT_16_BYTE_ALIGNED
            | Df::UNRESTRICTED_INDEX_BUFFER
            | Df::INDIRECT_EXECUTION
            | Df::VIEW_FORMATS
            | Df::UNRESTRICTED_EXTERNAL_TEXTURE_COPIES
            | Df::NONBLOCKING_QUERY_RESOLVE;

        dl_flags.set(
            Df::SURFACE_VIEW_FORMATS,
            caps.supports_extension(vk::KhrSwapchainMutableFormatFn::name()),
        );
        dl_flags.set(Df::CUBE_ARRAY_TEXTURES, self.core.image_cube_array != 0);
        dl_flags.set(Df::ANISOTROPIC_FILTERING, self.core.sampler_anisotropy != 0);
        dl_flags.set(
            Df::FRAGMENT_WRITABLE_STORAGE,
            self.core.fragment_stores_and_atomics != 0,
        );
        dl_flags.set(Df::MULTISAMPLED_SHADING, self.core.sample_rate_shading != 0);
        dl_flags.set(Df::INDEPENDENT_BLEND, self.core.independent_blend != 0);
        dl_flags.set(
            Df::FULL_DRAW_INDEX_UINT32,
            self.core.full_draw_index_uint32 != 0,
        );
        dl_flags.set(Df::DEPTH_BIAS_CLAMP, self.core.depth_bias_clamp != 0);

        features.set(
            F::INDIRECT_FIRST_INSTANCE,
            self.core.draw_indirect_first_instance != 0,
        );
        //if self.core.dual_src_blend != 0
        features.set(F::MULTI_DRAW_INDIRECT, self.core.multi_draw_indirect != 0);
        features.set(F::POLYGON_MODE_LINE, self.core.fill_mode_non_solid != 0);
        features.set(F::POLYGON_MODE_POINT, self.core.fill_mode_non_solid != 0);
        //if self.core.depth_bounds != 0 {
        //if self.core.alpha_to_one != 0 {
        //if self.core.multi_viewport != 0 {
        features.set(
            F::TEXTURE_COMPRESSION_ETC2,
            self.core.texture_compression_etc2 != 0,
        );
        features.set(
            F::TEXTURE_COMPRESSION_ASTC,
            self.core.texture_compression_astc_ldr != 0,
        );
        features.set(
            F::TEXTURE_COMPRESSION_BC,
            self.core.texture_compression_bc != 0,
        );
        features.set(
            F::PIPELINE_STATISTICS_QUERY,
            self.core.pipeline_statistics_query != 0,
        );
        features.set(
            F::VERTEX_WRITABLE_STORAGE,
            self.core.vertex_pipeline_stores_and_atomics != 0,
        );
        //if self.core.shader_image_gather_extended != 0 {
        //if self.core.shader_storage_image_extended_formats != 0 {
        features.set(
            F::BUFFER_BINDING_ARRAY,
            self.core.shader_uniform_buffer_array_dynamic_indexing != 0,
        );
        features.set(
            F::TEXTURE_BINDING_ARRAY,
            self.core.shader_sampled_image_array_dynamic_indexing != 0,
        );
        features.set(F::SHADER_PRIMITIVE_INDEX, self.core.geometry_shader != 0);
        if Self::all_features_supported(
            &features,
            &[
                (
                    F::BUFFER_BINDING_ARRAY,
                    self.core.shader_storage_buffer_array_dynamic_indexing,
                ),
                (
                    F::TEXTURE_BINDING_ARRAY,
                    self.core.shader_storage_image_array_dynamic_indexing,
                ),
            ],
        ) {
            features.insert(F::STORAGE_RESOURCE_BINDING_ARRAY);
        }
        //if self.core.shader_storage_image_array_dynamic_indexing != 0 {
        //if self.core.shader_clip_distance != 0 {
        //if self.core.shader_cull_distance != 0 {
        features.set(F::SHADER_F64, self.core.shader_float64 != 0);
        //if self.core.shader_int64 != 0 {
        features.set(F::SHADER_I16, self.core.shader_int16 != 0);

        //if caps.supports_extension(vk::KhrSamplerMirrorClampToEdgeFn::name()) {
        //if caps.supports_extension(vk::ExtSamplerFilterMinmaxFn::name()) {
        features.set(
            F::MULTI_DRAW_INDIRECT_COUNT,
            caps.supports_extension(vk::KhrDrawIndirectCountFn::name()),
        );
        features.set(
            F::CONSERVATIVE_RASTERIZATION,
            caps.supports_extension(vk::ExtConservativeRasterizationFn::name()),
        );

        let intel_windows = caps.properties.vendor_id == db::intel::VENDOR && cfg!(windows);

        if let Some(ref descriptor_indexing) = self.descriptor_indexing {
            const STORAGE: F = F::STORAGE_RESOURCE_BINDING_ARRAY;
            if Self::all_features_supported(
                &features,
                &[
                    (
                        F::TEXTURE_BINDING_ARRAY,
                        descriptor_indexing.shader_sampled_image_array_non_uniform_indexing,
                    ),
                    (
                        F::BUFFER_BINDING_ARRAY | STORAGE,
                        descriptor_indexing.shader_storage_buffer_array_non_uniform_indexing,
                    ),
                ],
            ) {
                features.insert(F::SAMPLED_TEXTURE_AND_STORAGE_BUFFER_ARRAY_NON_UNIFORM_INDEXING);
            }
            if Self::all_features_supported(
                &features,
                &[
                    (
                        F::BUFFER_BINDING_ARRAY,
                        descriptor_indexing.shader_uniform_buffer_array_non_uniform_indexing,
                    ),
                    (
                        F::TEXTURE_BINDING_ARRAY | STORAGE,
                        descriptor_indexing.shader_storage_image_array_non_uniform_indexing,
                    ),
                ],
            ) {
                features.insert(F::UNIFORM_BUFFER_AND_STORAGE_TEXTURE_ARRAY_NON_UNIFORM_INDEXING);
            }
            if descriptor_indexing.descriptor_binding_partially_bound != 0 && !intel_windows {
                features |= F::PARTIALLY_BOUND_BINDING_ARRAY;
            }
        }

        features.set(F::DEPTH_CLIP_CONTROL, self.core.depth_clamp != 0);
        features.set(F::DUAL_SOURCE_BLENDING, self.core.dual_src_blend != 0);

        if let Some(ref multiview) = self.multiview {
            features.set(F::MULTIVIEW, multiview.multiview != 0);
        }

        features.set(
            F::TEXTURE_FORMAT_16BIT_NORM,
            is_format_16bit_norm_supported(instance, phd),
        );

        if let Some(ref astc_hdr) = self.astc_hdr {
            features.set(
                F::TEXTURE_COMPRESSION_ASTC_HDR,
                astc_hdr.texture_compression_astc_hdr != 0,
            );
        }

        if let Some((ref f16_i8, ref bit16)) = self.shader_float16 {
            features.set(
                F::SHADER_F16,
                f16_i8.shader_float16 != 0
                    && bit16.storage_buffer16_bit_access != 0
                    && bit16.uniform_and_storage_buffer16_bit_access != 0,
            );
        }

        let supports_depth_format = |format| {
            supports_format(
                instance,
                phd,
                format,
                vk::ImageTiling::OPTIMAL,
                depth_stencil_required_flags(),
            )
        };

        let texture_s8 = supports_depth_format(vk::Format::S8_UINT);
        let texture_d32 = supports_depth_format(vk::Format::D32_SFLOAT);
        let texture_d24_s8 = supports_depth_format(vk::Format::D24_UNORM_S8_UINT);
        let texture_d32_s8 = supports_depth_format(vk::Format::D32_SFLOAT_S8_UINT);

        let stencil8 = texture_s8 || texture_d24_s8;
        let depth24_plus_stencil8 = texture_d24_s8 || texture_d32_s8;

        dl_flags.set(
            Df::WEBGPU_TEXTURE_FORMAT_SUPPORT,
            stencil8 && depth24_plus_stencil8 && texture_d32,
        );

        features.set(F::DEPTH32FLOAT_STENCIL8, texture_d32_s8);

        features.set(
            F::RAY_TRACING_ACCELERATION_STRUCTURE,
            caps.supports_extension(vk::KhrDeferredHostOperationsFn::name())
                && caps.supports_extension(vk::KhrAccelerationStructureFn::name())
                && caps.supports_extension(vk::KhrBufferDeviceAddressFn::name()),
        );

        features.set(
            F::RAY_QUERY,
            caps.supports_extension(vk::KhrRayQueryFn::name()),
        );

        let rg11b10ufloat_renderable = supports_format(
            instance,
            phd,
            vk::Format::B10G11R11_UFLOAT_PACK32,
            vk::ImageTiling::OPTIMAL,
            vk::FormatFeatureFlags::COLOR_ATTACHMENT
                | vk::FormatFeatureFlags::COLOR_ATTACHMENT_BLEND,
        );
        features.set(F::RG11B10UFLOAT_RENDERABLE, rg11b10ufloat_renderable);
        features.set(F::SHADER_UNUSED_VERTEX_OUTPUT, true);

        features.set(
            F::BGRA8UNORM_STORAGE,
            supports_bgra8unorm_storage(instance, phd, caps.device_api_version),
        );

        (features, dl_flags)
    }

    fn all_features_supported(
        features: &wgt::Features,
        implications: &[(wgt::Features, vk::Bool32)],
    ) -> bool {
        implications
            .iter()
            .all(|&(flag, support)| !features.contains(flag) || support != 0)
    }
}

/// Information gathered about a physical device capabilities.
#[derive(Default, Debug)]
pub struct PhysicalDeviceCapabilities {
    supported_extensions: Vec<vk::ExtensionProperties>,
    properties: vk::PhysicalDeviceProperties,
    maintenance_3: Option<vk::PhysicalDeviceMaintenance3Properties>,
    descriptor_indexing: Option<vk::PhysicalDeviceDescriptorIndexingPropertiesEXT>,
    acceleration_structure: Option<vk::PhysicalDeviceAccelerationStructurePropertiesKHR>,
    driver: Option<vk::PhysicalDeviceDriverPropertiesKHR>,
    /// The device API version.
    ///
    /// Which is the version of Vulkan supported for device-level functionality.
    ///
    /// It is associated with a `VkPhysicalDevice` and its children.
    device_api_version: u32,
}

// This is safe because the structs have `p_next: *mut c_void`, which we null out/never read.
unsafe impl Send for PhysicalDeviceCapabilities {}
unsafe impl Sync for PhysicalDeviceCapabilities {}

impl PhysicalDeviceCapabilities {
    pub fn properties(&self) -> vk::PhysicalDeviceProperties {
        self.properties
    }

    pub fn supports_extension(&self, extension: &CStr) -> bool {
        use crate::auxil::cstr_from_bytes_until_nul;
        self.supported_extensions
            .iter()
            .any(|ep| cstr_from_bytes_until_nul(&ep.extension_name) == Some(extension))
    }

    /// Map `requested_features` to the list of Vulkan extension strings required to create the logical device.
    fn get_required_extensions(&self, requested_features: wgt::Features) -> Vec<&'static CStr> {
        let mut extensions = Vec::new();

        // Note that quite a few extensions depend on the `VK_KHR_get_physical_device_properties2` instance extension.
        // We enable `VK_KHR_get_physical_device_properties2` unconditionally (if available).

        // Require `VK_KHR_swapchain`
        extensions.push(vk::KhrSwapchainFn::name());

        if self.device_api_version < vk::API_VERSION_1_1 {
            // Require either `VK_KHR_maintenance1` or `VK_AMD_negative_viewport_height`
            if self.supports_extension(vk::KhrMaintenance1Fn::name()) {
                extensions.push(vk::KhrMaintenance1Fn::name());
            } else {
                // `VK_AMD_negative_viewport_height` is obsoleted by `VK_KHR_maintenance1` and must not be enabled alongside it
                extensions.push(vk::AmdNegativeViewportHeightFn::name());
            }

            // Optional `VK_KHR_maintenance2`
            if self.supports_extension(vk::KhrMaintenance2Fn::name()) {
                extensions.push(vk::KhrMaintenance2Fn::name());
            }

            // Optional `VK_KHR_maintenance3`
            if self.supports_extension(vk::KhrMaintenance3Fn::name()) {
                extensions.push(vk::KhrMaintenance3Fn::name());
            }

            // Require `VK_KHR_storage_buffer_storage_class`
            extensions.push(vk::KhrStorageBufferStorageClassFn::name());

            // Require `VK_KHR_multiview` if the associated feature was requested
            if requested_features.contains(wgt::Features::MULTIVIEW) {
                extensions.push(vk::KhrMultiviewFn::name());
            }
        }

        if self.device_api_version < vk::API_VERSION_1_2 {
            // Optional `VK_KHR_image_format_list`
            if self.supports_extension(vk::KhrImageFormatListFn::name()) {
                extensions.push(vk::KhrImageFormatListFn::name());
            }

            // Optional `VK_KHR_imageless_framebuffer`
            if self.supports_extension(vk::KhrImagelessFramebufferFn::name()) {
                extensions.push(vk::KhrImagelessFramebufferFn::name());
                // Require `VK_KHR_maintenance2` due to it being a dependency
                if self.device_api_version < vk::API_VERSION_1_1 {
                    extensions.push(vk::KhrMaintenance2Fn::name());
                }
            }

            // Optional `VK_KHR_driver_properties`
            if self.supports_extension(vk::KhrDriverPropertiesFn::name()) {
                extensions.push(vk::KhrDriverPropertiesFn::name());
            }

            // Optional `VK_KHR_timeline_semaphore`
            if self.supports_extension(vk::KhrTimelineSemaphoreFn::name()) {
                extensions.push(vk::KhrTimelineSemaphoreFn::name());
            }

            // Require `VK_EXT_descriptor_indexing` if one of the associated features was requested
            if requested_features.intersects(indexing_features()) {
                extensions.push(vk::ExtDescriptorIndexingFn::name());
            }

            // Require `VK_KHR_shader_float16_int8` and `VK_KHR_16bit_storage` if the associated feature was requested
            if requested_features.contains(wgt::Features::SHADER_F16) {
                extensions.push(vk::KhrShaderFloat16Int8Fn::name());
                // `VK_KHR_16bit_storage` requires `VK_KHR_storage_buffer_storage_class`, however we require that one already
                if self.device_api_version < vk::API_VERSION_1_1 {
                    extensions.push(vk::Khr16bitStorageFn::name());
                }
            }

            //extensions.push(vk::KhrSamplerMirrorClampToEdgeFn::name());
            //extensions.push(vk::ExtSamplerFilterMinmaxFn::name());
        }

        if self.device_api_version < vk::API_VERSION_1_3 {
            // Optional `VK_EXT_image_robustness`
            if self.supports_extension(vk::ExtImageRobustnessFn::name()) {
                extensions.push(vk::ExtImageRobustnessFn::name());
            }
        }

        // Optional `VK_KHR_swapchain_mutable_format`
        if self.supports_extension(vk::KhrSwapchainMutableFormatFn::name()) {
            extensions.push(vk::KhrSwapchainMutableFormatFn::name());
        }

        // Optional `VK_EXT_robustness2`
        if self.supports_extension(vk::ExtRobustness2Fn::name()) {
            extensions.push(vk::ExtRobustness2Fn::name());
        }

        // Require `VK_KHR_draw_indirect_count` if the associated feature was requested
        // Even though Vulkan 1.2 has promoted the extension to core, we must require the extension to avoid
        // large amounts of spaghetti involved with using PhysicalDeviceVulkan12Features.
        if requested_features.contains(wgt::Features::MULTI_DRAW_INDIRECT_COUNT) {
            extensions.push(vk::KhrDrawIndirectCountFn::name());
        }

        // Require `VK_KHR_deferred_host_operations`, `VK_KHR_acceleration_structure` and `VK_KHR_buffer_device_address` if the feature `RAY_TRACING` was requested
        if requested_features.contains(wgt::Features::RAY_TRACING_ACCELERATION_STRUCTURE) {
            extensions.push(vk::KhrDeferredHostOperationsFn::name());
            extensions.push(vk::KhrAccelerationStructureFn::name());
            extensions.push(vk::KhrBufferDeviceAddressFn::name());
        }

        // Require `VK_KHR_ray_query` if the associated feature was requested
        if requested_features.contains(wgt::Features::RAY_QUERY) {
            extensions.push(vk::KhrRayQueryFn::name());
        }

        // Require `VK_EXT_conservative_rasterization` if the associated feature was requested
        if requested_features.contains(wgt::Features::CONSERVATIVE_RASTERIZATION) {
            extensions.push(vk::ExtConservativeRasterizationFn::name());
        }

        // Require `VK_KHR_portability_subset` on macOS/iOS
        #[cfg(any(target_os = "macos", target_os = "ios"))]
        extensions.push(vk::KhrPortabilitySubsetFn::name());

        // Require `VK_EXT_texture_compression_astc_hdr` if the associated feature was requested
        if requested_features.contains(wgt::Features::TEXTURE_COMPRESSION_ASTC_HDR) {
            extensions.push(vk::ExtTextureCompressionAstcHdrFn::name());
        }

        extensions
    }

    fn to_wgpu_limits(&self) -> wgt::Limits {
        let limits = &self.properties.limits;

        let max_compute_workgroup_sizes = limits.max_compute_work_group_size;
        let max_compute_workgroups_per_dimension = limits.max_compute_work_group_count[0]
            .min(limits.max_compute_work_group_count[1])
            .min(limits.max_compute_work_group_count[2]);

        // Prevent very large buffers on mesa and most android devices.
        let is_nvidia = self.properties.vendor_id == crate::auxil::db::nvidia::VENDOR;
        let max_buffer_size =
            if (cfg!(target_os = "linux") || cfg!(target_os = "android")) && !is_nvidia {
                i32::MAX as u64
            } else {
                u64::MAX
            };

        wgt::Limits {
            max_texture_dimension_1d: limits.max_image_dimension1_d,
            max_texture_dimension_2d: limits.max_image_dimension2_d,
            max_texture_dimension_3d: limits.max_image_dimension3_d,
            max_texture_array_layers: limits.max_image_array_layers,
            max_bind_groups: limits
                .max_bound_descriptor_sets
                .min(crate::MAX_BIND_GROUPS as u32),
            max_bindings_per_bind_group: wgt::Limits::default().max_bindings_per_bind_group,
            max_dynamic_uniform_buffers_per_pipeline_layout: limits
                .max_descriptor_set_uniform_buffers_dynamic,
            max_dynamic_storage_buffers_per_pipeline_layout: limits
                .max_descriptor_set_storage_buffers_dynamic,
            max_sampled_textures_per_shader_stage: limits.max_per_stage_descriptor_sampled_images,
            max_samplers_per_shader_stage: limits.max_per_stage_descriptor_samplers,
            max_storage_buffers_per_shader_stage: limits.max_per_stage_descriptor_storage_buffers,
            max_storage_textures_per_shader_stage: limits.max_per_stage_descriptor_storage_images,
            max_uniform_buffers_per_shader_stage: limits.max_per_stage_descriptor_uniform_buffers,
            max_uniform_buffer_binding_size: limits
                .max_uniform_buffer_range
                .min(crate::auxil::MAX_I32_BINDING_SIZE),
            max_storage_buffer_binding_size: limits
                .max_storage_buffer_range
                .min(crate::auxil::MAX_I32_BINDING_SIZE),
            max_vertex_buffers: limits
                .max_vertex_input_bindings
                .min(crate::MAX_VERTEX_BUFFERS as u32),
            max_vertex_attributes: limits.max_vertex_input_attributes,
            max_vertex_buffer_array_stride: limits.max_vertex_input_binding_stride,
            max_push_constant_size: limits.max_push_constants_size,
            min_uniform_buffer_offset_alignment: limits.min_uniform_buffer_offset_alignment as u32,
            min_storage_buffer_offset_alignment: limits.min_storage_buffer_offset_alignment as u32,
            max_inter_stage_shader_components: limits
                .max_vertex_output_components
                .min(limits.max_fragment_input_components),
            max_compute_workgroup_storage_size: limits.max_compute_shared_memory_size,
            max_compute_invocations_per_workgroup: limits.max_compute_work_group_invocations,
            max_compute_workgroup_size_x: max_compute_workgroup_sizes[0],
            max_compute_workgroup_size_y: max_compute_workgroup_sizes[1],
            max_compute_workgroup_size_z: max_compute_workgroup_sizes[2],
            max_compute_workgroups_per_dimension,
            max_buffer_size,
            max_non_sampler_bindings: std::u32::MAX,
        }
    }

    fn to_hal_alignments(&self) -> crate::Alignments {
        let limits = &self.properties.limits;
        crate::Alignments {
            buffer_copy_offset: wgt::BufferSize::new(limits.optimal_buffer_copy_offset_alignment)
                .unwrap(),
            buffer_copy_pitch: wgt::BufferSize::new(limits.optimal_buffer_copy_row_pitch_alignment)
                .unwrap(),
        }
    }
}

impl super::InstanceShared {
    #[allow(trivial_casts)] // false positives
    fn inspect(
        &self,
        phd: vk::PhysicalDevice,
    ) -> (PhysicalDeviceCapabilities, PhysicalDeviceFeatures) {
        let capabilities = {
            let mut capabilities = PhysicalDeviceCapabilities::default();
            capabilities.supported_extensions =
                unsafe { self.raw.enumerate_device_extension_properties(phd).unwrap() };
            capabilities.properties = unsafe { self.raw.get_physical_device_properties(phd) };
            capabilities.device_api_version = capabilities.properties.api_version;

            if let Some(ref get_device_properties) = self.get_physical_device_properties {
                // Get these now to avoid borrowing conflicts later
                let supports_maintenance3 = capabilities.device_api_version >= vk::API_VERSION_1_1
                    || capabilities.supports_extension(vk::KhrMaintenance3Fn::name());
                let supports_descriptor_indexing = capabilities.device_api_version
                    >= vk::API_VERSION_1_2
                    || capabilities.supports_extension(vk::ExtDescriptorIndexingFn::name());
                let supports_driver_properties = capabilities.device_api_version
                    >= vk::API_VERSION_1_2
                    || capabilities.supports_extension(vk::KhrDriverPropertiesFn::name());

                let supports_acceleration_structure =
                    capabilities.supports_extension(vk::KhrAccelerationStructureFn::name());

                let mut builder = vk::PhysicalDeviceProperties2KHR::builder();
                if supports_maintenance3 {
                    capabilities.maintenance_3 =
                        Some(vk::PhysicalDeviceMaintenance3Properties::default());
                    builder = builder.push_next(capabilities.maintenance_3.as_mut().unwrap());
                }

                if supports_descriptor_indexing {
                    let next = capabilities
                        .descriptor_indexing
                        .insert(vk::PhysicalDeviceDescriptorIndexingPropertiesEXT::default());
                    builder = builder.push_next(next);
                }

                if supports_acceleration_structure {
                    let next = capabilities
                        .acceleration_structure
                        .insert(vk::PhysicalDeviceAccelerationStructurePropertiesKHR::default());
                    builder = builder.push_next(next);
                }

                if supports_driver_properties {
                    let next = capabilities
                        .driver
                        .insert(vk::PhysicalDeviceDriverPropertiesKHR::default());
                    builder = builder.push_next(next);
                }

                let mut properties2 = builder.build();
                unsafe {
                    get_device_properties.get_physical_device_properties2(phd, &mut properties2);
                }
            };
            capabilities
        };

        let mut features = PhysicalDeviceFeatures::default();
        features.core = if let Some(ref get_device_properties) = self.get_physical_device_properties
        {
            let core = vk::PhysicalDeviceFeatures::default();
            let mut builder = vk::PhysicalDeviceFeatures2KHR::builder().features(core);

            // `VK_KHR_multiview` is promoted to 1.1
            if capabilities.device_api_version >= vk::API_VERSION_1_1
                || capabilities.supports_extension(vk::KhrMultiviewFn::name())
            {
                let next = features
                    .multiview
                    .insert(vk::PhysicalDeviceMultiviewFeatures::default());
                builder = builder.push_next(next);
            }

            if capabilities.supports_extension(vk::ExtDescriptorIndexingFn::name()) {
                let next = features
                    .descriptor_indexing
                    .insert(vk::PhysicalDeviceDescriptorIndexingFeaturesEXT::default());
                builder = builder.push_next(next);
            }

            // `VK_KHR_imageless_framebuffer` is promoted to 1.2, but has no changes, so we can keep using the extension unconditionally.
            if capabilities.supports_extension(vk::KhrImagelessFramebufferFn::name()) {
                let next = features
                    .imageless_framebuffer
                    .insert(vk::PhysicalDeviceImagelessFramebufferFeaturesKHR::default());
                builder = builder.push_next(next);
            }

            // `VK_KHR_timeline_semaphore` is promoted to 1.2, but has no changes, so we can keep using the extension unconditionally.
            if capabilities.supports_extension(vk::KhrTimelineSemaphoreFn::name()) {
                let next = features
                    .timeline_semaphore
                    .insert(vk::PhysicalDeviceTimelineSemaphoreFeaturesKHR::default());
                builder = builder.push_next(next);
            }

            if capabilities.supports_extension(vk::ExtImageRobustnessFn::name()) {
                let next = features
                    .image_robustness
                    .insert(vk::PhysicalDeviceImageRobustnessFeaturesEXT::default());
                builder = builder.push_next(next);
            }
            if capabilities.supports_extension(vk::ExtRobustness2Fn::name()) {
                let next = features
                    .robustness2
                    .insert(vk::PhysicalDeviceRobustness2FeaturesEXT::default());
                builder = builder.push_next(next);
            }
            if capabilities.supports_extension(vk::ExtTextureCompressionAstcHdrFn::name()) {
                let next = features
                    .astc_hdr
                    .insert(vk::PhysicalDeviceTextureCompressionASTCHDRFeaturesEXT::default());
                builder = builder.push_next(next);
            }
            if capabilities.supports_extension(vk::KhrShaderFloat16Int8Fn::name())
                && capabilities.supports_extension(vk::Khr16bitStorageFn::name())
            {
                let next = features.shader_float16.insert((
                    vk::PhysicalDeviceShaderFloat16Int8FeaturesKHR::default(),
                    vk::PhysicalDevice16BitStorageFeaturesKHR::default(),
                ));
                builder = builder.push_next(&mut next.0);
                builder = builder.push_next(&mut next.1);
            }
            if capabilities.supports_extension(vk::KhrAccelerationStructureFn::name()) {
                let next = features
                    .acceleration_structure
                    .insert(vk::PhysicalDeviceAccelerationStructureFeaturesKHR::default());
                builder = builder.push_next(next);
            }

            // `VK_KHR_zero_initialize_workgroup_memory` is promoted to 1.3
            if capabilities.device_api_version >= vk::API_VERSION_1_3
                || capabilities.supports_extension(vk::KhrZeroInitializeWorkgroupMemoryFn::name())
            {
                let next = features
                    .zero_initialize_workgroup_memory
                    .insert(vk::PhysicalDeviceZeroInitializeWorkgroupMemoryFeatures::default());
                builder = builder.push_next(next);
            }

            let mut features2 = builder.build();
            unsafe {
                get_device_properties.get_physical_device_features2(phd, &mut features2);
            }
            features2.features
        } else {
            unsafe { self.raw.get_physical_device_features(phd) }
        };

        (capabilities, features)
    }
}

impl super::Instance {
    pub fn expose_adapter(
        &self,
        phd: vk::PhysicalDevice,
    ) -> Option<crate::ExposedAdapter<super::Api>> {
        use crate::auxil::cstr_from_bytes_until_nul;
        use crate::auxil::db;

        let (phd_capabilities, phd_features) = self.shared.inspect(phd);

        let info = wgt::AdapterInfo {
            name: {
                cstr_from_bytes_until_nul(&phd_capabilities.properties.device_name)
                    .and_then(|info| info.to_str().ok())
                    .unwrap_or("?")
                    .to_owned()
            },
            vendor: phd_capabilities.properties.vendor_id,
            device: phd_capabilities.properties.device_id,
            device_type: match phd_capabilities.properties.device_type {
                ash::vk::PhysicalDeviceType::OTHER => wgt::DeviceType::Other,
                ash::vk::PhysicalDeviceType::INTEGRATED_GPU => wgt::DeviceType::IntegratedGpu,
                ash::vk::PhysicalDeviceType::DISCRETE_GPU => wgt::DeviceType::DiscreteGpu,
                ash::vk::PhysicalDeviceType::VIRTUAL_GPU => wgt::DeviceType::VirtualGpu,
                ash::vk::PhysicalDeviceType::CPU => wgt::DeviceType::Cpu,
                _ => wgt::DeviceType::Other,
            },
            driver: {
                phd_capabilities
                    .driver
                    .as_ref()
                    .and_then(|driver| cstr_from_bytes_until_nul(&driver.driver_name))
                    .and_then(|name| name.to_str().ok())
                    .unwrap_or("?")
                    .to_owned()
            },
            driver_info: {
                phd_capabilities
                    .driver
                    .as_ref()
                    .and_then(|driver| cstr_from_bytes_until_nul(&driver.driver_info))
                    .and_then(|name| name.to_str().ok())
                    .unwrap_or("?")
                    .to_owned()
            },
            backend: wgt::Backend::Vulkan,
        };

        let (available_features, downlevel_flags) =
            phd_features.to_wgpu(&self.shared.raw, phd, &phd_capabilities);
        let mut workarounds = super::Workarounds::empty();
        {
            // see https://github.com/gfx-rs/gfx/issues/1930
            let _is_windows_intel_dual_src_bug = cfg!(windows)
                && phd_capabilities.properties.vendor_id == db::intel::VENDOR
                && (phd_capabilities.properties.device_id & db::intel::DEVICE_KABY_LAKE_MASK
                    == db::intel::DEVICE_KABY_LAKE_MASK
                    || phd_capabilities.properties.device_id & db::intel::DEVICE_SKY_LAKE_MASK
                        == db::intel::DEVICE_SKY_LAKE_MASK);
            // TODO: only enable for particular devices
            workarounds |= super::Workarounds::SEPARATE_ENTRY_POINTS;
            workarounds.set(
                super::Workarounds::EMPTY_RESOLVE_ATTACHMENT_LISTS,
                phd_capabilities.properties.vendor_id == db::qualcomm::VENDOR,
            );
            workarounds.set(
                super::Workarounds::FORCE_FILL_BUFFER_WITH_SIZE_GREATER_4096_ALIGNED_OFFSET_16,
                phd_capabilities.properties.vendor_id == db::nvidia::VENDOR,
            );
        };

        if phd_capabilities.device_api_version == vk::API_VERSION_1_0
            && !phd_capabilities.supports_extension(vk::KhrStorageBufferStorageClassFn::name())
        {
            log::warn!(
                "SPIR-V storage buffer class is not supported, hiding adapter: {}",
                info.name
            );
            return None;
        }
        if !phd_capabilities.supports_extension(vk::AmdNegativeViewportHeightFn::name())
            && !phd_capabilities.supports_extension(vk::KhrMaintenance1Fn::name())
            && phd_capabilities.device_api_version < vk::API_VERSION_1_1
        {
            log::warn!(
                "viewport Y-flip is not supported, hiding adapter: {}",
                info.name
            );
            return None;
        }

        let queue_families = unsafe {
            self.shared
                .raw
                .get_physical_device_queue_family_properties(phd)
        };
        let queue_flags = queue_families.first()?.queue_flags;
        if !queue_flags.contains(vk::QueueFlags::GRAPHICS) {
            log::warn!("The first queue only exposes {:?}", queue_flags);
            return None;
        }

        let private_caps = super::PrivateCapabilities {
            flip_y_requires_shift: phd_capabilities.device_api_version >= vk::API_VERSION_1_1
                || phd_capabilities.supports_extension(vk::KhrMaintenance1Fn::name()),
            imageless_framebuffers: match phd_features.imageless_framebuffer {
                Some(features) => features.imageless_framebuffer == vk::TRUE,
                None => phd_features
                    .imageless_framebuffer
                    .map_or(false, |ext| ext.imageless_framebuffer != 0),
            },
            image_view_usage: phd_capabilities.device_api_version >= vk::API_VERSION_1_1
                || phd_capabilities.supports_extension(vk::KhrMaintenance2Fn::name()),
            timeline_semaphores: match phd_features.timeline_semaphore {
                Some(features) => features.timeline_semaphore == vk::TRUE,
                None => phd_features
                    .timeline_semaphore
                    .map_or(false, |ext| ext.timeline_semaphore != 0),
            },
            texture_d24: supports_format(
                &self.shared.raw,
                phd,
                vk::Format::X8_D24_UNORM_PACK32,
                vk::ImageTiling::OPTIMAL,
                depth_stencil_required_flags(),
            ),
            texture_d24_s8: supports_format(
                &self.shared.raw,
                phd,
                vk::Format::D24_UNORM_S8_UINT,
                vk::ImageTiling::OPTIMAL,
                depth_stencil_required_flags(),
            ),
            texture_s8: supports_format(
                &self.shared.raw,
                phd,
                vk::Format::S8_UINT,
                vk::ImageTiling::OPTIMAL,
                depth_stencil_required_flags(),
            ),
            non_coherent_map_mask: phd_capabilities.properties.limits.non_coherent_atom_size - 1,
            can_present: true,
            //TODO: make configurable
            robust_buffer_access: phd_features.core.robust_buffer_access != 0,
            robust_image_access: match phd_features.robustness2 {
                Some(ref f) => f.robust_image_access2 != 0,
                None => phd_features
                    .image_robustness
                    .map_or(false, |ext| ext.robust_image_access != 0),
            },
            robust_buffer_access2: phd_features
                .robustness2
                .as_ref()
                .map(|r| r.robust_buffer_access2 == 1)
                .unwrap_or_default(),
            robust_image_access2: phd_features
                .robustness2
                .as_ref()
                .map(|r| r.robust_image_access2 == 1)
                .unwrap_or_default(),
            zero_initialize_workgroup_memory: phd_features
                .zero_initialize_workgroup_memory
                .map_or(false, |ext| {
                    ext.shader_zero_initialize_workgroup_memory == vk::TRUE
                }),
            image_format_list: phd_capabilities.device_api_version >= vk::API_VERSION_1_2
                || phd_capabilities.supports_extension(vk::KhrImageFormatListFn::name()),
        };
        let capabilities = crate::Capabilities {
            limits: phd_capabilities.to_wgpu_limits(),
            alignments: phd_capabilities.to_hal_alignments(),
            downlevel: wgt::DownlevelCapabilities {
                flags: downlevel_flags,
                limits: wgt::DownlevelLimits {},
                shader_model: wgt::ShaderModel::Sm5, //TODO?
            },
        };

        let adapter = super::Adapter {
            raw: phd,
            instance: Arc::clone(&self.shared),
            //queue_families,
            known_memory_flags: vk::MemoryPropertyFlags::DEVICE_LOCAL
                | vk::MemoryPropertyFlags::HOST_VISIBLE
                | vk::MemoryPropertyFlags::HOST_COHERENT
                | vk::MemoryPropertyFlags::HOST_CACHED
                | vk::MemoryPropertyFlags::LAZILY_ALLOCATED,
            phd_capabilities,
            //phd_features,
            downlevel_flags,
            private_caps,
            workarounds,
        };

        Some(crate::ExposedAdapter {
            adapter,
            info,
            features: available_features,
            capabilities,
        })
    }
}

impl super::Adapter {
    pub fn raw_physical_device(&self) -> ash::vk::PhysicalDevice {
        self.raw
    }

    pub fn physical_device_capabilities(&self) -> &PhysicalDeviceCapabilities {
        &self.phd_capabilities
    }

    pub fn shared_instance(&self) -> &super::InstanceShared {
        &self.instance
    }

    pub fn required_device_extensions(&self, features: wgt::Features) -> Vec<&'static CStr> {
        let (supported_extensions, unsupported_extensions) = self
            .phd_capabilities
            .get_required_extensions(features)
            .iter()
            .partition::<Vec<&CStr>, _>(|&&extension| {
                self.phd_capabilities.supports_extension(extension)
            });

        if !unsupported_extensions.is_empty() {
            log::warn!("Missing extensions: {:?}", unsupported_extensions);
        }

        log::debug!("Supported extensions: {:?}", supported_extensions);
        supported_extensions
    }

    /// `features` must be the same features used to create `enabled_extensions`.
    pub fn physical_device_features(
        &self,
        enabled_extensions: &[&'static CStr],
        features: wgt::Features,
    ) -> PhysicalDeviceFeatures {
        PhysicalDeviceFeatures::from_extensions_and_requested_features(
            self.phd_capabilities.device_api_version,
            enabled_extensions,
            features,
            self.downlevel_flags,
            &self.private_caps,
        )
    }

    /// # Safety
    ///
    /// - `raw_device` must be created from this adapter.
    /// - `raw_device` must be created using `family_index`, `enabled_extensions` and `physical_device_features()`
    /// - `enabled_extensions` must be a superset of `required_device_extensions()`.
    #[allow(clippy::too_many_arguments)]
    pub unsafe fn device_from_raw(
        &self,
        raw_device: ash::Device,
        handle_is_owned: bool,
        enabled_extensions: &[&'static CStr],
        features: wgt::Features,
        family_index: u32,
        queue_index: u32,
    ) -> Result<crate::OpenDevice<super::Api>, crate::DeviceError> {
        let mem_properties = {
            profiling::scope!("vkGetPhysicalDeviceMemoryProperties");
            unsafe {
                self.instance
                    .raw
                    .get_physical_device_memory_properties(self.raw)
            }
        };
        let memory_types =
            &mem_properties.memory_types[..mem_properties.memory_type_count as usize];
        let valid_ash_memory_types = memory_types.iter().enumerate().fold(0, |u, (i, mem)| {
            if self.known_memory_flags.contains(mem.property_flags) {
                u | (1 << i)
            } else {
                u
            }
        });

        let swapchain_fn = khr::Swapchain::new(&self.instance.raw, &raw_device);

        let indirect_count_fn = if enabled_extensions.contains(&khr::DrawIndirectCount::name()) {
            Some(khr::DrawIndirectCount::new(&self.instance.raw, &raw_device))
        } else {
            None
        };
        let timeline_semaphore_fn = if enabled_extensions.contains(&khr::TimelineSemaphore::name())
        {
            Some(super::ExtensionFn::Extension(khr::TimelineSemaphore::new(
                &self.instance.raw,
                &raw_device,
            )))
        } else if self.phd_capabilities.device_api_version >= vk::API_VERSION_1_2 {
            Some(super::ExtensionFn::Promoted)
        } else {
            None
        };
        let ray_tracing_fns = if enabled_extensions.contains(&khr::AccelerationStructure::name())
            && enabled_extensions.contains(&khr::BufferDeviceAddress::name())
        {
            Some(super::RayTracingDeviceExtensionFunctions {
                acceleration_structure: khr::AccelerationStructure::new(
                    &self.instance.raw,
                    &raw_device,
                ),
                buffer_device_address: khr::BufferDeviceAddress::new(
                    &self.instance.raw,
                    &raw_device,
                ),
            })
        } else {
            None
        };

        let naga_options = {
            use naga::back::spv;

            // The following capabilities are always available
            // see https://registry.khronos.org/vulkan/specs/1.3-extensions/html/chap52.html#spirvenv-capabilities
            let mut capabilities = vec![
                spv::Capability::Shader,
                spv::Capability::Matrix,
                spv::Capability::Sampled1D,
                spv::Capability::Image1D,
                spv::Capability::ImageQuery,
                spv::Capability::DerivativeControl,
                spv::Capability::StorageImageExtendedFormats,
            ];

            if self
                .downlevel_flags
                .contains(wgt::DownlevelFlags::CUBE_ARRAY_TEXTURES)
            {
                capabilities.push(spv::Capability::SampledCubeArray);
            }

            if self
                .downlevel_flags
                .contains(wgt::DownlevelFlags::MULTISAMPLED_SHADING)
            {
                capabilities.push(spv::Capability::SampleRateShading);
            }

            if features.contains(wgt::Features::MULTIVIEW) {
                capabilities.push(spv::Capability::MultiView);
            }

            if features.contains(wgt::Features::SHADER_PRIMITIVE_INDEX) {
                capabilities.push(spv::Capability::Geometry);
            }

            if features.intersects(
                wgt::Features::SAMPLED_TEXTURE_AND_STORAGE_BUFFER_ARRAY_NON_UNIFORM_INDEXING
                    | wgt::Features::UNIFORM_BUFFER_AND_STORAGE_TEXTURE_ARRAY_NON_UNIFORM_INDEXING,
            ) {
                capabilities.push(spv::Capability::ShaderNonUniform);
            }
            if features.contains(wgt::Features::BGRA8UNORM_STORAGE) {
                capabilities.push(spv::Capability::StorageImageWriteWithoutFormat);
            }

            let mut flags = spv::WriterFlags::empty();
            flags.set(
                spv::WriterFlags::DEBUG,
                self.instance.flags.contains(wgt::InstanceFlags::DEBUG),
            );
            flags.set(
                spv::WriterFlags::LABEL_VARYINGS,
                self.phd_capabilities.properties.vendor_id != crate::auxil::db::qualcomm::VENDOR,
            );
            flags.set(
                spv::WriterFlags::FORCE_POINT_SIZE,
                //Note: we could technically disable this when we are compiling separate entry points,
                // and we know exactly that the primitive topology is not `PointList`.
                // But this requires cloning the `spv::Options` struct, which has heap allocations.
                true, // could check `super::Workarounds::SEPARATE_ENTRY_POINTS`
            );
            spv::Options {
                lang_version: (1, 0),
                flags,
                capabilities: Some(capabilities.iter().cloned().collect()),
                bounds_check_policies: naga::proc::BoundsCheckPolicies {
                    index: naga::proc::BoundsCheckPolicy::Restrict,
                    buffer: if self.private_caps.robust_buffer_access {
                        naga::proc::BoundsCheckPolicy::Unchecked
                    } else {
                        naga::proc::BoundsCheckPolicy::Restrict
                    },
                    image_load: if self.private_caps.robust_image_access {
                        naga::proc::BoundsCheckPolicy::Unchecked
                    } else {
                        naga::proc::BoundsCheckPolicy::Restrict
                    },
                    image_store: naga::proc::BoundsCheckPolicy::Unchecked,
                    // TODO: support bounds checks on binding arrays
                    binding_array: naga::proc::BoundsCheckPolicy::Unchecked,
                },
                zero_initialize_workgroup_memory: if self
                    .private_caps
                    .zero_initialize_workgroup_memory
                {
                    spv::ZeroInitializeWorkgroupMemoryMode::Native
                } else {
                    spv::ZeroInitializeWorkgroupMemoryMode::Polyfill
                },
                // We need to build this separately for each invocation, so just default it out here
                binding_map: BTreeMap::default(),
                debug_info: None,
            }
        };

        let raw_queue = {
            profiling::scope!("vkGetDeviceQueue");
            unsafe { raw_device.get_device_queue(family_index, queue_index) }
        };

        let shared = Arc::new(super::DeviceShared {
            raw: raw_device,
            family_index,
            queue_index,
            raw_queue,
            handle_is_owned,
            instance: Arc::clone(&self.instance),
            physical_device: self.raw,
            enabled_extensions: enabled_extensions.into(),
            extension_fns: super::DeviceExtensionFunctions {
                draw_indirect_count: indirect_count_fn,
                timeline_semaphore: timeline_semaphore_fn,
                ray_tracing: ray_tracing_fns,
            },
            vendor_id: self.phd_capabilities.properties.vendor_id,
            timestamp_period: self.phd_capabilities.properties.limits.timestamp_period,
            private_caps: self.private_caps.clone(),
            workarounds: self.workarounds,
            render_passes: Mutex::new(Default::default()),
            framebuffers: Mutex::new(Default::default()),
        });
        let mut relay_semaphores = [vk::Semaphore::null(); 2];
        for sem in relay_semaphores.iter_mut() {
            unsafe {
                *sem = shared
                    .raw
                    .create_semaphore(&vk::SemaphoreCreateInfo::builder(), None)?
            };
        }
        let queue = super::Queue {
            raw: raw_queue,
            swapchain_fn,
            device: Arc::clone(&shared),
            family_index,
            relay_semaphores,
            relay_index: None,
        };

        let mem_allocator = {
            let limits = self.phd_capabilities.properties.limits;
            let config = gpu_alloc::Config::i_am_prototyping(); //TODO
            let max_memory_allocation_size =
                if let Some(maintenance_3) = self.phd_capabilities.maintenance_3 {
                    maintenance_3.max_memory_allocation_size
                } else {
                    u64::max_value()
                };
            let properties = gpu_alloc::DeviceProperties {
                max_memory_allocation_count: limits.max_memory_allocation_count,
                max_memory_allocation_size,
                non_coherent_atom_size: limits.non_coherent_atom_size,
                memory_types: memory_types
                    .iter()
                    .map(|memory_type| gpu_alloc::MemoryType {
                        props: gpu_alloc::MemoryPropertyFlags::from_bits_truncate(
                            memory_type.property_flags.as_raw() as u8,
                        ),
                        heap: memory_type.heap_index,
                    })
                    .collect(),
                memory_heaps: mem_properties.memory_heaps
                    [..mem_properties.memory_heap_count as usize]
                    .iter()
                    .map(|&memory_heap| gpu_alloc::MemoryHeap {
                        size: memory_heap.size,
                    })
                    .collect(),
                buffer_device_address: enabled_extensions
                    .contains(&khr::BufferDeviceAddress::name()),
            };
            gpu_alloc::GpuAllocator::new(config, properties)
        };
        let desc_allocator = gpu_descriptor::DescriptorAllocator::new(
            if let Some(di) = self.phd_capabilities.descriptor_indexing {
                di.max_update_after_bind_descriptors_in_all_pools
            } else {
                0
            },
        );

        let device = super::Device {
            shared,
            mem_allocator: Mutex::new(mem_allocator),
            desc_allocator: Mutex::new(desc_allocator),
            valid_ash_memory_types,
            naga_options,
            #[cfg(feature = "renderdoc")]
            render_doc: Default::default(),
        };

        Ok(crate::OpenDevice { device, queue })
    }
}

impl crate::Adapter<super::Api> for super::Adapter {
    unsafe fn open(
        &self,
        features: wgt::Features,
        _limits: &wgt::Limits,
    ) -> Result<crate::OpenDevice<super::Api>, crate::DeviceError> {
        let enabled_extensions = self.required_device_extensions(features);
        let mut enabled_phd_features = self.physical_device_features(&enabled_extensions, features);

        let family_index = 0; //TODO
        let family_info = vk::DeviceQueueCreateInfo::builder()
            .queue_family_index(family_index)
            .queue_priorities(&[1.0])
            .build();
        let family_infos = [family_info];

        let str_pointers = enabled_extensions
            .iter()
            .map(|&s| {
                // Safe because `enabled_extensions` entries have static lifetime.
                s.as_ptr()
            })
            .collect::<Vec<_>>();

        let pre_info = vk::DeviceCreateInfo::builder()
            .queue_create_infos(&family_infos)
            .enabled_extension_names(&str_pointers);
        let info = enabled_phd_features
            .add_to_device_create_builder(pre_info)
            .build();
        let raw_device = {
            profiling::scope!("vkCreateDevice");
            unsafe { self.instance.raw.create_device(self.raw, &info, None)? }
        };

        unsafe {
            self.device_from_raw(
                raw_device,
                true,
                &enabled_extensions,
                features,
                family_info.queue_family_index,
                0,
            )
        }
    }

    unsafe fn texture_format_capabilities(
        &self,
        format: wgt::TextureFormat,
    ) -> crate::TextureFormatCapabilities {
        use crate::TextureFormatCapabilities as Tfc;

        let vk_format = self.private_caps.map_texture_format(format);
        let properties = unsafe {
            self.instance
                .raw
                .get_physical_device_format_properties(self.raw, vk_format)
        };
        let features = properties.optimal_tiling_features;

        let mut flags = Tfc::empty();
        flags.set(
            Tfc::SAMPLED,
            features.contains(vk::FormatFeatureFlags::SAMPLED_IMAGE),
        );
        flags.set(
            Tfc::SAMPLED_LINEAR,
            features.contains(vk::FormatFeatureFlags::SAMPLED_IMAGE_FILTER_LINEAR),
        );
        // flags.set(
        //     Tfc::SAMPLED_MINMAX,
        //     features.contains(vk::FormatFeatureFlags::SAMPLED_IMAGE_FILTER_MINMAX),
        // );
        flags.set(
            Tfc::STORAGE | Tfc::STORAGE_READ_WRITE,
            features.contains(vk::FormatFeatureFlags::STORAGE_IMAGE),
        );
        flags.set(
            Tfc::STORAGE_ATOMIC,
            features.contains(vk::FormatFeatureFlags::STORAGE_IMAGE_ATOMIC),
        );
        flags.set(
            Tfc::COLOR_ATTACHMENT,
            features.contains(vk::FormatFeatureFlags::COLOR_ATTACHMENT),
        );
        flags.set(
            Tfc::COLOR_ATTACHMENT_BLEND,
            features.contains(vk::FormatFeatureFlags::COLOR_ATTACHMENT_BLEND),
        );
        flags.set(
            Tfc::DEPTH_STENCIL_ATTACHMENT,
            features.contains(vk::FormatFeatureFlags::DEPTH_STENCIL_ATTACHMENT),
        );
        flags.set(
            Tfc::COPY_SRC,
            features.intersects(vk::FormatFeatureFlags::TRANSFER_SRC),
        );
        flags.set(
            Tfc::COPY_DST,
            features.intersects(vk::FormatFeatureFlags::TRANSFER_DST),
        );
        // Vulkan is very permissive about MSAA
        flags.set(Tfc::MULTISAMPLE_RESOLVE, !format.is_compressed());

        // get the supported sample counts
        let format_aspect = crate::FormatAspects::from(format);
        let limits = self.phd_capabilities.properties.limits;

        let sample_flags = if format_aspect.contains(crate::FormatAspects::DEPTH) {
            limits
                .framebuffer_depth_sample_counts
                .min(limits.sampled_image_depth_sample_counts)
        } else if format_aspect.contains(crate::FormatAspects::STENCIL) {
            limits
                .framebuffer_stencil_sample_counts
                .min(limits.sampled_image_stencil_sample_counts)
        } else {
            match format.sample_type(None).unwrap() {
                wgt::TextureSampleType::Float { filterable: _ } => limits
                    .framebuffer_color_sample_counts
                    .min(limits.sampled_image_color_sample_counts),
                wgt::TextureSampleType::Sint | wgt::TextureSampleType::Uint => {
                    limits.sampled_image_integer_sample_counts
                }
                _ => unreachable!(),
            }
        };

        flags.set(
            Tfc::MULTISAMPLE_X2,
            sample_flags.contains(vk::SampleCountFlags::TYPE_2),
        );
        flags.set(
            Tfc::MULTISAMPLE_X4,
            sample_flags.contains(vk::SampleCountFlags::TYPE_4),
        );
        flags.set(
            Tfc::MULTISAMPLE_X8,
            sample_flags.contains(vk::SampleCountFlags::TYPE_8),
        );
        flags.set(
            Tfc::MULTISAMPLE_X16,
            sample_flags.contains(vk::SampleCountFlags::TYPE_16),
        );

        flags
    }

    unsafe fn surface_capabilities(
        &self,
        surface: &super::Surface,
    ) -> Option<crate::SurfaceCapabilities> {
        if !self.private_caps.can_present {
            return None;
        }
        let queue_family_index = 0; //TODO
        {
            profiling::scope!("vkGetPhysicalDeviceSurfaceSupportKHR");
            match unsafe {
                surface.functor.get_physical_device_surface_support(
                    self.raw,
                    queue_family_index,
                    surface.raw,
                )
            } {
                Ok(true) => (),
                Ok(false) => return None,
                Err(e) => {
                    log::error!("get_physical_device_surface_support: {}", e);
                    return None;
                }
            }
        }

        let caps = {
            profiling::scope!("vkGetPhysicalDeviceSurfaceCapabilitiesKHR");
            match unsafe {
                surface
                    .functor
                    .get_physical_device_surface_capabilities(self.raw, surface.raw)
            } {
                Ok(caps) => caps,
                Err(e) => {
                    log::error!("get_physical_device_surface_capabilities: {}", e);
                    return None;
                }
            }
        };

        // If image count is 0, the support number of images is unlimited.
        let max_image_count = if caps.max_image_count == 0 {
            !0
        } else {
            caps.max_image_count
        };

        // `0xFFFFFFFF` indicates that the extent depends on the created swapchain.
        let current_extent = if caps.current_extent.width != !0 && caps.current_extent.height != !0
        {
            Some(wgt::Extent3d {
                width: caps.current_extent.width,
                height: caps.current_extent.height,
                depth_or_array_layers: 1,
            })
        } else {
            None
        };

        let min_extent = wgt::Extent3d {
            width: caps.min_image_extent.width,
            height: caps.min_image_extent.height,
            depth_or_array_layers: 1,
        };

        let max_extent = wgt::Extent3d {
            width: caps.max_image_extent.width,
            height: caps.max_image_extent.height,
            depth_or_array_layers: caps.max_image_array_layers,
        };

        let raw_present_modes = {
            profiling::scope!("vkGetPhysicalDeviceSurfacePresentModesKHR");
            match unsafe {
                surface
                    .functor
                    .get_physical_device_surface_present_modes(self.raw, surface.raw)
            } {
                Ok(present_modes) => present_modes,
                Err(e) => {
                    log::error!("get_physical_device_surface_present_modes: {}", e);
                    Vec::new()
                }
            }
        };

        let raw_surface_formats = {
            profiling::scope!("vkGetPhysicalDeviceSurfaceFormatsKHR");
            match unsafe {
                surface
                    .functor
                    .get_physical_device_surface_formats(self.raw, surface.raw)
            } {
                Ok(formats) => formats,
                Err(e) => {
                    log::error!("get_physical_device_surface_formats: {}", e);
                    Vec::new()
                }
            }
        };

        let formats = raw_surface_formats
            .into_iter()
            .filter_map(conv::map_vk_surface_formats)
            .collect();
        Some(crate::SurfaceCapabilities {
            formats,
            swap_chain_sizes: caps.min_image_count..=max_image_count,
            current_extent,
            extents: min_extent..=max_extent,
            usage: conv::map_vk_image_usage(caps.supported_usage_flags),
            present_modes: raw_present_modes
                .into_iter()
                .flat_map(conv::map_vk_present_mode)
                .collect(),
            composite_alpha_modes: conv::map_vk_composite_alpha(caps.supported_composite_alpha),
        })
    }

    unsafe fn get_presentation_timestamp(&self) -> wgt::PresentationTimestamp {
        // VK_GOOGLE_display_timing is the only way to get presentation
        // timestamps on vulkan right now and it is only ever available
        // on android and linux. This includes mac, but there's no alternative
        // on mac, so this is fine.
        #[cfg(unix)]
        {
            let mut timespec = libc::timespec {
                tv_sec: 0,
                tv_nsec: 0,
            };
            unsafe {
                libc::clock_gettime(libc::CLOCK_MONOTONIC, &mut timespec);
            }

            wgt::PresentationTimestamp(
                timespec.tv_sec as u128 * 1_000_000_000 + timespec.tv_nsec as u128,
            )
        }
        #[cfg(not(unix))]
        {
            wgt::PresentationTimestamp::INVALID_TIMESTAMP
        }
    }
}

fn is_format_16bit_norm_supported(instance: &ash::Instance, phd: vk::PhysicalDevice) -> bool {
    let tiling = vk::ImageTiling::OPTIMAL;
    let features = vk::FormatFeatureFlags::SAMPLED_IMAGE
        | vk::FormatFeatureFlags::STORAGE_IMAGE
        | vk::FormatFeatureFlags::TRANSFER_SRC
        | vk::FormatFeatureFlags::TRANSFER_DST;
    let r16unorm = supports_format(instance, phd, vk::Format::R16_UNORM, tiling, features);
    let r16snorm = supports_format(instance, phd, vk::Format::R16_SNORM, tiling, features);
    let rg16unorm = supports_format(instance, phd, vk::Format::R16G16_UNORM, tiling, features);
    let rg16snorm = supports_format(instance, phd, vk::Format::R16G16_SNORM, tiling, features);
    let rgba16unorm = supports_format(
        instance,
        phd,
        vk::Format::R16G16B16A16_UNORM,
        tiling,
        features,
    );
    let rgba16snorm = supports_format(
        instance,
        phd,
        vk::Format::R16G16B16A16_SNORM,
        tiling,
        features,
    );

    r16unorm && r16snorm && rg16unorm && rg16snorm && rgba16unorm && rgba16snorm
}

fn supports_format(
    instance: &ash::Instance,
    phd: vk::PhysicalDevice,
    format: vk::Format,
    tiling: vk::ImageTiling,
    features: vk::FormatFeatureFlags,
) -> bool {
    let properties = unsafe { instance.get_physical_device_format_properties(phd, format) };
    match tiling {
        vk::ImageTiling::LINEAR => properties.linear_tiling_features.contains(features),
        vk::ImageTiling::OPTIMAL => properties.optimal_tiling_features.contains(features),
        _ => false,
    }
}

fn supports_bgra8unorm_storage(
    instance: &ash::Instance,
    phd: vk::PhysicalDevice,
    device_api_version: u32,
) -> bool {
    // See https://github.com/KhronosGroup/Vulkan-Docs/issues/2027#issuecomment-1380608011

    // This check gates the function call and structures used below.
    // TODO: check for (`VK_KHR_get_physical_device_properties2` or VK1.1) and (`VK_KHR_format_feature_flags2` or VK1.3).
    // Right now we only check for VK1.3.
    if device_api_version < vk::API_VERSION_1_3 {
        return false;
    }

    unsafe {
        let mut properties3 = vk::FormatProperties3::default();
        let mut properties2 = vk::FormatProperties2::builder().push_next(&mut properties3);

        instance.get_physical_device_format_properties2(
            phd,
            vk::Format::B8G8R8A8_UNORM,
            &mut properties2,
        );

        let features2 = properties2.format_properties.optimal_tiling_features;
        let features3 = properties3.optimal_tiling_features;

        features2.contains(vk::FormatFeatureFlags::STORAGE_IMAGE)
            && features3.contains(vk::FormatFeatureFlags2::STORAGE_WRITE_WITHOUT_FORMAT)
    }
}<|MERGE_RESOLUTION|>--- conflicted
+++ resolved
@@ -291,7 +291,6 @@
             } else {
                 None
             },
-<<<<<<< HEAD
             acceleration_structure: if enabled_extensions
                 .contains(&vk::KhrAccelerationStructureFn::name())
             {
@@ -323,10 +322,7 @@
             } else {
                 None
             },
-            zero_initialize_workgroup_memory: if effective_api_version >= vk::API_VERSION_1_3
-=======
             zero_initialize_workgroup_memory: if device_api_version >= vk::API_VERSION_1_3
->>>>>>> 2e7fd757
                 || enabled_extensions.contains(&vk::KhrZeroInitializeWorkgroupMemoryFn::name())
             {
                 Some(
