--- conflicted
+++ resolved
@@ -15,126 +15,6 @@
 use std::sync::Arc;
 use thiserror::Error;
 
-<<<<<<< HEAD
-/// A struct that keeps lists of resources that are no longer needed by the user.
-pub(crate) struct ResourceMaps<A: HalApi> {
-    pub buffers: FastHashMap<TrackerIndex, Arc<Buffer<A>>>,
-    pub staging_buffers: FastHashMap<TrackerIndex, Arc<StagingBuffer<A>>>,
-    pub textures: FastHashMap<TrackerIndex, Arc<Texture<A>>>,
-    pub texture_views: FastHashMap<TrackerIndex, Arc<TextureView<A>>>,
-    pub samplers: FastHashMap<TrackerIndex, Arc<Sampler<A>>>,
-    pub bind_groups: FastHashMap<TrackerIndex, Arc<BindGroup<A>>>,
-    pub bind_group_layouts: FastHashMap<TrackerIndex, Arc<BindGroupLayout<A>>>,
-    pub render_pipelines: FastHashMap<TrackerIndex, Arc<RenderPipeline<A>>>,
-    pub compute_pipelines: FastHashMap<TrackerIndex, Arc<ComputePipeline<A>>>,
-    pub pipeline_layouts: FastHashMap<TrackerIndex, Arc<PipelineLayout<A>>>,
-    pub render_bundles: FastHashMap<TrackerIndex, Arc<RenderBundle<A>>>,
-    pub query_sets: FastHashMap<TrackerIndex, Arc<QuerySet<A>>>,
-    pub blas_s: FastHashMap<TrackerIndex, Arc<Blas<A>>>,
-    pub tlas_s: FastHashMap<TrackerIndex, Arc<Tlas<A>>>,
-    pub destroyed_buffers: FastHashMap<TrackerIndex, Arc<DestroyedBuffer<A>>>,
-    pub destroyed_textures: FastHashMap<TrackerIndex, Arc<DestroyedTexture<A>>>,
-}
-
-impl<A: HalApi> ResourceMaps<A> {
-    pub(crate) fn new() -> Self {
-        ResourceMaps {
-            buffers: FastHashMap::default(),
-            staging_buffers: FastHashMap::default(),
-            textures: FastHashMap::default(),
-            texture_views: FastHashMap::default(),
-            samplers: FastHashMap::default(),
-            bind_groups: FastHashMap::default(),
-            bind_group_layouts: FastHashMap::default(),
-            render_pipelines: FastHashMap::default(),
-            compute_pipelines: FastHashMap::default(),
-            pipeline_layouts: FastHashMap::default(),
-            render_bundles: FastHashMap::default(),
-            query_sets: FastHashMap::default(),
-            blas_s: FastHashMap::default(),
-            tlas_s: FastHashMap::default(),
-            destroyed_buffers: FastHashMap::default(),
-            destroyed_textures: FastHashMap::default(),
-        }
-    }
-
-    pub(crate) fn clear(&mut self) {
-        let ResourceMaps {
-            buffers,
-            staging_buffers,
-            textures,
-            texture_views,
-            samplers,
-            bind_groups,
-            bind_group_layouts,
-            render_pipelines,
-            compute_pipelines,
-            pipeline_layouts,
-            render_bundles,
-            query_sets,
-            destroyed_buffers,
-            tlas_s,
-            blas_s,
-            destroyed_textures,
-        } = self;
-        buffers.clear();
-        staging_buffers.clear();
-        textures.clear();
-        texture_views.clear();
-        samplers.clear();
-        bind_groups.clear();
-        bind_group_layouts.clear();
-        render_pipelines.clear();
-        compute_pipelines.clear();
-        pipeline_layouts.clear();
-        render_bundles.clear();
-        query_sets.clear();
-        blas_s.clear();
-        tlas_s.clear();
-        destroyed_buffers.clear();
-        destroyed_textures.clear();
-    }
-
-    pub(crate) fn extend(&mut self, other: &mut Self) {
-        let ResourceMaps {
-            buffers,
-            staging_buffers,
-            textures,
-            texture_views,
-            samplers,
-            bind_groups,
-            bind_group_layouts,
-            render_pipelines,
-            compute_pipelines,
-            pipeline_layouts,
-            render_bundles,
-            query_sets,
-            tlas_s,
-            blas_s,
-            destroyed_buffers,
-            destroyed_textures,
-        } = self;
-        buffers.extend(other.buffers.drain());
-        staging_buffers.extend(other.staging_buffers.drain());
-        textures.extend(other.textures.drain());
-        texture_views.extend(other.texture_views.drain());
-        samplers.extend(other.samplers.drain());
-        bind_groups.extend(other.bind_groups.drain());
-        bind_group_layouts.extend(other.bind_group_layouts.drain());
-        render_pipelines.extend(other.render_pipelines.drain());
-        compute_pipelines.extend(other.compute_pipelines.drain());
-        pipeline_layouts.extend(other.pipeline_layouts.drain());
-        render_bundles.extend(other.render_bundles.drain());
-        query_sets.extend(other.query_sets.drain());
-        tlas_s.extend(other.tlas_s.drain());
-        blas_s.extend(other.blas_s.drain());
-        destroyed_buffers.extend(other.destroyed_buffers.drain());
-        destroyed_textures.extend(other.destroyed_textures.drain());
-    }
-}
-
-=======
->>>>>>> 42552682
 /// A command submitted to the GPU for execution.
 ///
 /// ## Keeping resources alive while the GPU is using them
@@ -274,42 +154,6 @@
         temp_resources: impl Iterator<Item = TempResource<A>>,
         encoders: Vec<EncoderInFlight<A>>,
     ) {
-<<<<<<< HEAD
-        let mut last_resources = ResourceMaps::new();
-        for res in temp_resources {
-            match res {
-                TempResource::Buffer(raw) => {
-                    last_resources.buffers.insert(raw.tracker_index(), raw);
-                }
-                TempResource::StagingBuffer(raw) => {
-                    last_resources
-                        .staging_buffers
-                        .insert(raw.tracker_index(), raw);
-                }
-                TempResource::DestroyedBuffer(destroyed) => {
-                    last_resources
-                        .destroyed_buffers
-                        .insert(destroyed.tracker_index, destroyed);
-                }
-                TempResource::Texture(raw) => {
-                    last_resources.textures.insert(raw.tracker_index(), raw);
-                }
-                TempResource::DestroyedTexture(destroyed) => {
-                    last_resources
-                        .destroyed_textures
-                        .insert(destroyed.tracker_index, destroyed);
-                }
-                TempResource::Tlas(raw) => {
-                    last_resources.tlas_s.insert(raw.tracker_index(), raw);
-                }
-                TempResource::Blas(raw) => {
-                    last_resources.blas_s.insert(raw.tracker_index(), raw);
-                }
-            }
-        }
-
-=======
->>>>>>> 42552682
         self.active.push(ActiveSubmission {
             index,
             temp_resources: temp_resources.collect(),
@@ -378,37 +222,7 @@
             .find(|a| a.index == last_submit_index)
             .map(|a| &mut a.temp_resources);
         if let Some(resources) = resources {
-<<<<<<< HEAD
-            match temp_resource {
-                TempResource::Buffer(raw) => {
-                    resources.buffers.insert(raw.tracker_index(), raw);
-                }
-                TempResource::StagingBuffer(raw) => {
-                    resources.staging_buffers.insert(raw.tracker_index(), raw);
-                }
-                TempResource::DestroyedBuffer(destroyed) => {
-                    resources
-                        .destroyed_buffers
-                        .insert(destroyed.tracker_index, destroyed);
-                }
-                TempResource::Texture(raw) => {
-                    resources.textures.insert(raw.tracker_index(), raw);
-                }
-                TempResource::DestroyedTexture(destroyed) => {
-                    resources
-                        .destroyed_textures
-                        .insert(destroyed.tracker_index, destroyed);
-                }
-                TempResource::Tlas(raw) => {
-                    resources.tlas_s.insert(raw.tracker_index(), raw);
-                }
-                TempResource::Blas(raw) => {
-                    resources.blas_s.insert(raw.tracker_index(), raw);
-                }
-            }
-=======
             resources.push(temp_resource);
->>>>>>> 42552682
         }
     }
 
@@ -427,372 +241,6 @@
 }
 
 impl<A: HalApi> LifetimeTracker<A> {
-<<<<<<< HEAD
-    /// Remove abandoned resources from `suspected_resources` and return them.
-    ///
-    /// Consult `trackers` to see which resources in `suspected_resources` are
-    /// abandoned (that is, referenced only by `suspected_resources` and
-    /// `trackers` itself) and remove them from `suspected_resources`.
-    ///
-    /// If the abandoned resources are in use by a command submission still in
-    /// flight, as listed in `active`, add them to that submission's
-    /// `ActiveSubmission::last_resources` map.
-    ///
-    /// Use `get_resource_map` to find the appropriate member of
-    /// `ActiveSubmission::last_resources` to hold resources of type `R`.
-    ///
-    /// Return a vector of all the abandoned resources that were removed.
-    fn triage_resources<R>(
-        suspected_resources: &mut FastHashMap<TrackerIndex, Arc<R>>,
-        active: &mut [ActiveSubmission<A>],
-        trackers: &mut impl ResourceTracker,
-        get_resource_map: impl Fn(&mut ResourceMaps<A>) -> &mut FastHashMap<TrackerIndex, Arc<R>>,
-    ) -> Vec<Arc<R>>
-    where
-        R: Trackable,
-    {
-        let mut removed_resources = Vec::new();
-        suspected_resources.retain(|&index, resource| {
-            if !trackers.remove_abandoned(index) {
-                return true;
-            }
-
-            // If this resource is used by commands in flight, save
-            // it in that submission's `last_resources` list.
-            let submit_index = resource.submission_index();
-            let last_resources = active
-                .iter_mut()
-                .find(|a| a.index == submit_index)
-                .map(|a| &mut a.last_resources);
-            if let Some(last_resources) = last_resources {
-                get_resource_map(last_resources).insert(index, resource.clone());
-            }
-
-            removed_resources.push(resource.clone());
-            false
-        });
-        removed_resources
-    }
-
-    fn triage_suspected_render_bundles(&mut self, trackers: &Mutex<Tracker<A>>) -> &mut Self {
-        let mut trackers = trackers.lock();
-        let suspected_render_bundles = &mut self.suspected_resources.render_bundles;
-        let removed_resources = Self::triage_resources(
-            suspected_render_bundles,
-            self.active.as_mut_slice(),
-            &mut trackers.bundles,
-            |maps| &mut maps.render_bundles,
-        );
-        for bundle in removed_resources {
-            for v in bundle.used.buffers.write().drain_resources() {
-                self.suspected_resources
-                    .buffers
-                    .insert(v.tracker_index(), v);
-            }
-            for v in bundle.used.textures.write().drain_resources() {
-                self.suspected_resources
-                    .textures
-                    .insert(v.tracker_index(), v);
-            }
-            for v in bundle.used.bind_groups.write().drain_resources() {
-                self.suspected_resources
-                    .bind_groups
-                    .insert(v.tracker_index(), v);
-            }
-            for v in bundle.used.render_pipelines.write().drain_resources() {
-                self.suspected_resources
-                    .render_pipelines
-                    .insert(v.tracker_index(), v);
-            }
-            for v in bundle.used.query_sets.write().drain_resources() {
-                self.suspected_resources
-                    .query_sets
-                    .insert(v.tracker_index(), v);
-            }
-        }
-        self
-    }
-
-    fn triage_suspected_bind_groups(&mut self, trackers: &Mutex<Tracker<A>>) -> &mut Self {
-        let mut trackers = trackers.lock();
-        let suspected_bind_groups = &mut self.suspected_resources.bind_groups;
-        let removed_resources = Self::triage_resources(
-            suspected_bind_groups,
-            self.active.as_mut_slice(),
-            &mut trackers.bind_groups,
-            |maps| &mut maps.bind_groups,
-        );
-        for bind_group in removed_resources {
-            for v in bind_group.used.buffers.drain_resources() {
-                self.suspected_resources
-                    .buffers
-                    .insert(v.tracker_index(), v);
-            }
-            for v in bind_group.used.textures.drain_resources() {
-                self.suspected_resources
-                    .textures
-                    .insert(v.tracker_index(), v);
-            }
-            for v in bind_group.used.views.drain_resources() {
-                self.suspected_resources
-                    .texture_views
-                    .insert(v.tracker_index(), v);
-            }
-            for v in bind_group.used.samplers.drain_resources() {
-                self.suspected_resources
-                    .samplers
-                    .insert(v.tracker_index(), v);
-            }
-            for v in bind_group.used.acceleration_structures.drain_resources() {
-                self.suspected_resources.tlas_s.insert(v.tracker_index(), v);
-            }
-
-            self.suspected_resources
-                .bind_group_layouts
-                .insert(bind_group.layout.tracker_index(), bind_group.layout.clone());
-        }
-        self
-    }
-
-    fn triage_suspected_texture_views(&mut self, trackers: &Mutex<Tracker<A>>) -> &mut Self {
-        let mut trackers = trackers.lock();
-        let suspected_texture_views = &mut self.suspected_resources.texture_views;
-        Self::triage_resources(
-            suspected_texture_views,
-            self.active.as_mut_slice(),
-            &mut trackers.views,
-            |maps| &mut maps.texture_views,
-        );
-        // You might be tempted to add the view's parent texture to
-        // suspected_resources here, but don't. Texture views get dropped all
-        // the time, and once a texture is added to
-        // `LifetimeTracker::suspected_resources` it remains there until it's
-        // actually dropped, which for long-lived textures could be at the end
-        // of execution.
-        self
-    }
-
-    fn triage_suspected_textures(&mut self, trackers: &Mutex<Tracker<A>>) -> &mut Self {
-        let mut trackers = trackers.lock();
-        let suspected_textures = &mut self.suspected_resources.textures;
-        Self::triage_resources(
-            suspected_textures,
-            self.active.as_mut_slice(),
-            &mut trackers.textures,
-            |maps| &mut maps.textures,
-        );
-        self
-    }
-
-    fn triage_suspected_samplers(&mut self, trackers: &Mutex<Tracker<A>>) -> &mut Self {
-        let mut trackers = trackers.lock();
-        let suspected_samplers = &mut self.suspected_resources.samplers;
-        Self::triage_resources(
-            suspected_samplers,
-            self.active.as_mut_slice(),
-            &mut trackers.samplers,
-            |maps| &mut maps.samplers,
-        );
-        self
-    }
-
-    fn triage_suspected_buffers(&mut self, trackers: &Mutex<Tracker<A>>) -> &mut Self {
-        let mut trackers = trackers.lock();
-        let suspected_buffers = &mut self.suspected_resources.buffers;
-        Self::triage_resources(
-            suspected_buffers,
-            self.active.as_mut_slice(),
-            &mut trackers.buffers,
-            |maps| &mut maps.buffers,
-        );
-        self
-    }
-
-    fn triage_suspected_destroyed_buffers(&mut self) {
-        for (id, buffer) in self.suspected_resources.destroyed_buffers.drain() {
-            let submit_index = buffer.submission_index;
-            if let Some(resources) = self.active.iter_mut().find(|a| a.index == submit_index) {
-                resources
-                    .last_resources
-                    .destroyed_buffers
-                    .insert(id, buffer);
-            }
-        }
-    }
-
-    fn triage_suspected_destroyed_textures(&mut self) {
-        for (id, texture) in self.suspected_resources.destroyed_textures.drain() {
-            let submit_index = texture.submission_index;
-            if let Some(resources) = self.active.iter_mut().find(|a| a.index == submit_index) {
-                resources
-                    .last_resources
-                    .destroyed_textures
-                    .insert(id, texture);
-            }
-        }
-    }
-
-    fn triage_suspected_compute_pipelines(&mut self, trackers: &Mutex<Tracker<A>>) -> &mut Self {
-        let mut trackers = trackers.lock();
-        let suspected_compute_pipelines = &mut self.suspected_resources.compute_pipelines;
-        let removed_resources = Self::triage_resources(
-            suspected_compute_pipelines,
-            self.active.as_mut_slice(),
-            &mut trackers.compute_pipelines,
-            |maps| &mut maps.compute_pipelines,
-        );
-        for compute_pipeline in removed_resources {
-            self.suspected_resources.pipeline_layouts.insert(
-                compute_pipeline.layout.tracker_index(),
-                compute_pipeline.layout.clone(),
-            );
-        }
-        self
-    }
-
-    fn triage_suspected_render_pipelines(&mut self, trackers: &Mutex<Tracker<A>>) -> &mut Self {
-        let mut trackers = trackers.lock();
-        let suspected_render_pipelines = &mut self.suspected_resources.render_pipelines;
-        let removed_resources = Self::triage_resources(
-            suspected_render_pipelines,
-            self.active.as_mut_slice(),
-            &mut trackers.render_pipelines,
-            |maps| &mut maps.render_pipelines,
-        );
-        for render_pipeline in removed_resources {
-            self.suspected_resources.pipeline_layouts.insert(
-                render_pipeline.layout.tracker_index(),
-                render_pipeline.layout.clone(),
-            );
-        }
-        self
-    }
-
-    fn triage_suspected_pipeline_layouts(&mut self) -> &mut Self {
-        let mut removed_resources = Vec::new();
-        self.suspected_resources
-            .pipeline_layouts
-            .retain(|_pipeline_layout_id, pipeline_layout| {
-                removed_resources.push(pipeline_layout.clone());
-                false
-            });
-        removed_resources.drain(..).for_each(|pipeline_layout| {
-            for bgl in &pipeline_layout.bind_group_layouts {
-                self.suspected_resources
-                    .bind_group_layouts
-                    .insert(bgl.tracker_index(), bgl.clone());
-            }
-        });
-        self
-    }
-
-    fn triage_suspected_bind_group_layouts(&mut self) -> &mut Self {
-        //Note: this has to happen after all the suspected pipelines are destroyed
-        //Note: nothing else can bump the refcount since the guard is locked exclusively
-        //Note: same BGL can appear multiple times in the list, but only the last
-        self.suspected_resources.bind_group_layouts.clear();
-
-        self
-    }
-
-    fn triage_suspected_blas(&mut self, trackers: &Mutex<Tracker<A>>) -> &mut Self {
-        let mut trackers = trackers.lock();
-        let resource_map = &mut self.suspected_resources.blas_s;
-        let _ = Self::triage_resources(
-            resource_map,
-            self.active.as_mut_slice(),
-            &mut trackers.blas_s,
-            |maps| &mut maps.blas_s,
-        );
-        self
-    }
-
-    fn triage_suspected_tlas(&mut self, trackers: &Mutex<Tracker<A>>) -> &mut Self {
-        let mut trackers = trackers.lock();
-        let resource_map = &mut self.suspected_resources.tlas_s;
-        let _ = Self::triage_resources(
-            resource_map,
-            self.active.as_mut_slice(),
-            &mut trackers.tlas_s,
-            |maps| &mut maps.tlas_s,
-        );
-        self
-    }
-
-    fn triage_suspected_query_sets(&mut self, trackers: &Mutex<Tracker<A>>) -> &mut Self {
-        let mut trackers = trackers.lock();
-        let suspected_query_sets = &mut self.suspected_resources.query_sets;
-        Self::triage_resources(
-            suspected_query_sets,
-            self.active.as_mut_slice(),
-            &mut trackers.query_sets,
-            |maps| &mut maps.query_sets,
-        );
-        self
-    }
-
-    fn triage_suspected_staging_buffers(&mut self) -> &mut Self {
-        self.suspected_resources.staging_buffers.clear();
-
-        self
-    }
-
-    /// Identify resources to free, according to `trackers` and `self.suspected_resources`.
-    ///
-    /// Remove from `trackers`, the [`Tracker`] belonging to same [`Device`] as
-    /// `self`, each resource mentioned in [`self.suspected_resources`]. If
-    /// `trackers` held the final reference to that resource, add it to the
-    /// appropriate free list, to be destroyed by the hal:
-    ///
-    /// -   Add resources used by queue submissions still in flight to the
-    ///     [`last_resources`] table of the last such submission's entry in
-    ///     [`self.active`]. When that submission has finished execution. the
-    ///     [`triage_submissions`] method will remove from the tracker and the
-    ///     resource reference count will be responsible carrying out deallocation.
-    ///
-    /// ## Entrained resources
-    ///
-    /// This function finds resources that are used only by other resources
-    /// ready to be freed, and adds those to the free lists as well. For
-    /// example, if there's some texture `T` used only by some texture view
-    /// `TV`, then if `TV` can be freed, `T` gets added to the free lists too.
-    ///
-    /// Since `wgpu-core` resource ownership patterns are acyclic, we can visit
-    /// each type that can be owned after all types that could possibly own
-    /// it. This way, we can detect all free-able objects in a single pass,
-    /// simply by starting with types that are roots of the ownership DAG (like
-    /// render bundles) and working our way towards leaf types (like buffers).
-    ///
-    /// [`Device`]: super::Device
-    /// [`self.suspected_resources`]: LifetimeTracker::suspected_resources
-    /// [`last_resources`]: ActiveSubmission::last_resources
-    /// [`self.active`]: LifetimeTracker::active
-    /// [`triage_submissions`]: LifetimeTracker::triage_submissions
-    pub(crate) fn triage_suspected(&mut self, trackers: &Mutex<Tracker<A>>) {
-        profiling::scope!("triage_suspected");
-
-        // NOTE: The order in which resource types are processed here is
-        // crucial. See "Entrained resources" in this function's doc comment.
-        self.triage_suspected_render_bundles(trackers);
-        self.triage_suspected_compute_pipelines(trackers);
-        self.triage_suspected_render_pipelines(trackers);
-        self.triage_suspected_bind_groups(trackers);
-        self.triage_suspected_pipeline_layouts();
-        self.triage_suspected_bind_group_layouts();
-        self.triage_suspected_query_sets(trackers);
-        self.triage_suspected_samplers(trackers);
-        self.triage_suspected_staging_buffers();
-        self.triage_suspected_texture_views(trackers);
-        self.triage_suspected_textures(trackers);
-        self.triage_suspected_buffers(trackers);
-        self.triage_suspected_tlas(trackers);
-        self.triage_suspected_blas(trackers);
-        self.triage_suspected_destroyed_buffers();
-        self.triage_suspected_destroyed_textures();
-    }
-
-=======
->>>>>>> 42552682
     /// Determine which buffers are ready to map, and which must wait for the
     /// GPU.
     ///
