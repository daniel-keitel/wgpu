/*! Allocating resource ids, and tracking the resources they refer to.

The `wgpu_core` API uses identifiers of type [`Id<R>`] to refer to
resources of type `R`. For example, [`id::DeviceId`] is an alias for
`Id<Device<Empty>>`, and [`id::BufferId`] is an alias for
`Id<Buffer<Empty>>`. `Id` implements `Copy`, `Hash`, `Eq`, `Ord`, and
of course `Debug`.

Each `Id` contains not only an index for the resource it denotes but
also a [`Backend`] indicating which `wgpu` backend it belongs to. You
can use the [`gfx_select`] macro to dynamically dispatch on an id's
backend to a function specialized at compile time for a specific
backend. See that macro's documentation for details.

`Id`s also incorporate a generation number, for additional validation.

The resources to which identifiers refer are freed explicitly.
Attempting to use an identifier for a resource that has been freed
elicits an error result.

## Assigning ids to resources

The users of `wgpu_core` generally want resource ids to be assigned
in one of two ways:

- Users like `wgpu` want `wgpu_core` to assign ids to resources itself.
  For example, `wgpu` expects to call `Global::device_create_buffer`
  and have the return value indicate the newly created buffer's id.

- Users like `player` and Firefox want to allocate ids themselves, and
  pass `Global::device_create_buffer` and friends the id to assign the
  new resource.

To accommodate either pattern, `wgpu_core` methods that create
resources all expect an `id_in` argument that the caller can use to
specify the id, and they all return the id used. For example, the
declaration of `Global::device_create_buffer` looks like this:

```ignore
impl<G: GlobalIdentityHandlerFactory> Global<G> {
    /* ... */
    pub fn device_create_buffer<A: HalApi>(
        &self,
        device_id: id::DeviceId,
        desc: &resource::BufferDescriptor,
        id_in: Input<G, id::BufferId>,
    ) -> (id::BufferId, Option<resource::CreateBufferError>) {
        /* ... */
    }
    /* ... */
}
```

Users that want to assign resource ids themselves pass in the id they
want as the `id_in` argument, whereas users that want `wgpu_core`
itself to choose ids always pass `()`. In either case, the id
ultimately assigned is returned as the first element of the tuple.

Producing true identifiers from `id_in` values is the job of an
[`IdentityHandler`] implementation, which has an associated type
[`Input`] saying what type of `id_in` values it accepts, and a
[`process`] method that turns such values into true identifiers of
type `I`. There are two kinds of `IdentityHandler`s:

- Users that want `wgpu_core` to assign ids generally use
  [`IdentityManager`] ([wrapped in a mutex]). Its `Input` type is
  `()`, and it tracks assigned ids and generation numbers as
  necessary. (This is what `wgpu` does.)

- Users that want to assign ids themselves use an `IdentityHandler`
  whose `Input` type is `I` itself, and whose `process` method simply
  passes the `id_in` argument through unchanged. For example, the
  `player` crate uses an `IdentityPassThrough` type whose `process`
  method simply adjusts the id's backend (since recordings can be
  replayed on a different backend than the one they were created on)
  but passes the rest of the id's content through unchanged.

Because an `IdentityHandler<I>` can only create ids for a single
resource type `I`, constructing a [`Global`] entails constructing a
separate `IdentityHandler<I>` for each resource type `I` that the
`Global` will manage: an `IdentityHandler<DeviceId>`, an
`IdentityHandler<TextureId>`, and so on.

The [`Global::new`] function could simply take a large collection of
`IdentityHandler<I>` implementations as arguments, but that would be
ungainly. Instead, `Global::new` expects a `factory` argument that
implements the [`GlobalIdentityHandlerFactory`] trait, which extends
[`IdentityHandlerFactory<I>`] for each resource id type `I`. This
trait, in turn, has a `spawn` method that constructs an
`IdentityHandler<I>` for the `Global` to use.

What this means is that the types of resource creation functions'
`id_in` arguments depend on the `Global`'s `G` type parameter. A
`Global<G>`'s `IdentityHandler<I>` implementation is:

```ignore
<G as IdentityHandlerFactory<I>>::Filter
```

where `Filter` is an associated type of the `IdentityHandlerFactory` trait.
Thus, its `id_in` type is:

```ignore
<<G as IdentityHandlerFactory<I>>::Filter as IdentityHandler<I>>::Input
```

The [`Input<G, I>`] type is an alias for this construction.

## Id allocation and streaming

Perhaps surprisingly, allowing users to assign resource ids themselves
enables major performance improvements in some applications.

The `wgpu_core` API is designed for use by Firefox's [WebGPU]
implementation. For security, web content and GPU use must be kept
segregated in separate processes, with all interaction between them
mediated by an inter-process communication protocol. As web content uses
the WebGPU API, the content process sends messages to the GPU process,
which interacts with the platform's GPU APIs on content's behalf,
occasionally sending results back.

In a classic Rust API, a resource allocation function takes parameters
describing the resource to create, and if creation succeeds, it returns
the resource id in a `Result::Ok` value. However, this design is a poor
fit for the split-process design described above: content must wait for
the reply to its buffer-creation message (say) before it can know which
id it can use in the next message that uses that buffer. On a common
usage pattern, the classic Rust design imposes the latency of a full
cross-process round trip.

We can avoid incurring these round-trip latencies simply by letting the
content process assign resource ids itself. With this approach, content
can choose an id for the new buffer, send a message to create the
buffer, and then immediately send the next message operating on that
buffer, since it already knows its id. Allowing content and GPU process
activity to be pipelined greatly improves throughput.

To help propagate errors correctly in this style of usage, when resource
creation fails, the id supplied for that resource is marked to indicate
as much, allowing subsequent operations using that id to be properly
flagged as errors as well.

[`Backend`]: wgt::Backend
[`Global`]: crate::global::Global
[`Global::new`]: crate::global::Global::new
[`gfx_select`]: crate::gfx_select
[`IdentityHandler`]: crate::identity::IdentityHandler
[`Input`]: crate::identity::IdentityHandler::Input
[`process`]: crate::identity::IdentityHandler::process
[`Id<R>`]: crate::id::Id
[wrapped in a mutex]: ../identity/trait.IdentityHandler.html#impl-IdentityHandler%3CI%3E-for-Mutex%3CIdentityManager%3E
[WebGPU]: https://www.w3.org/TR/webgpu/
[`IdentityManager`]: crate::identity::IdentityManager
[`Input<G, I>`]: crate::identity::Input
[`IdentityHandlerFactory<I>`]: crate::identity::IdentityHandlerFactory
*/

use crate::{
    binding_model::{BindGroup, BindGroupLayout, PipelineLayout},
    command::{CommandBuffer, RenderBundle},
    device::Device,
    hal_api::HalApi,
    id,
    identity::GlobalIdentityHandlerFactory,
    instance::{Adapter, HalSurface, Instance, Surface},
    pipeline::{ComputePipeline, RenderPipeline, ShaderModule},
<<<<<<< HEAD
    resource::{
        Blas, Buffer, QuerySet, Sampler, StagingBuffer, Texture, TextureClearMode, TextureView,
        Tlas,
    },
    Epoch, Index,
=======
    registry::Registry,
    resource::{Buffer, QuerySet, Sampler, StagingBuffer, Texture, TextureClearMode, TextureView},
    storage::{Element, Storage, StorageReport},
>>>>>>> 384767af
};

#[cfg(debug_assertions)]
use std::cell::Cell;
use std::{fmt::Debug, marker::PhantomData};

/// Type system for enforcing the lock order on [`Hub`] fields.
///
/// If type `A` implements `Access<B>`, that means we are allowed to
/// proceed with locking resource `B` after we lock `A`.
///
/// The implementations of `Access` basically describe the edges in an
/// acyclic directed graph of lock transitions. As long as it doesn't have
/// cycles, any number of threads can acquire locks along paths through
/// the graph without deadlock. That is, if you look at each thread's
/// lock acquisitions as steps along a path in the graph, then because
/// there are no cycles in the graph, there must always be some thread
/// that is able to acquire its next lock, or that is about to release
/// a lock. (Assume that no thread just sits on its locks forever.)
///
/// Locks must be acquired in the following order:
///
/// - [`Adapter`]
/// - [`Device`]
/// - [`CommandBuffer`]
/// - [`RenderBundle`]
/// - [`PipelineLayout`]
/// - [`BindGroupLayout`]
/// - [`BindGroup`]
/// - [`ComputePipeline`]
/// - [`RenderPipeline`]
/// - [`ShaderModule`]
/// - [`Buffer`]
/// - [`StagingBuffer`]
/// - [`Texture`]
/// - [`TextureView`]
/// - [`Sampler`]
/// - [`QuerySet`]
///
/// That is, you may only acquire a new lock on a `Hub` field if it
/// appears in the list after all the other fields you're already
/// holding locks for. When you are holding no locks, you can start
/// anywhere.
///
/// It's fine to add more `Access` implementations as needed, as long
/// as you do not introduce a cycle. In other words, as long as there
/// is some ordering you can put the resource types in that respects
/// the extant `Access` implementations, that's fine.
///
/// See the documentation for [`Hub`] for more details.
pub trait Access<A> {}

pub enum Root {}

// These impls are arranged so that the target types (that is, the `T`
// in `Access<T>`) appear in locking order.
//
// TODO: establish an order instead of declaring all the pairs.
impl Access<Instance> for Root {}
impl Access<Surface> for Root {}
impl Access<Surface> for Instance {}
impl<A: HalApi> Access<Adapter<A>> for Root {}
impl<A: HalApi> Access<Adapter<A>> for Surface {}
impl<A: HalApi> Access<Device<A>> for Root {}
impl<A: HalApi> Access<Device<A>> for Surface {}
impl<A: HalApi> Access<Device<A>> for Adapter<A> {}
impl<A: HalApi> Access<CommandBuffer<A>> for Root {}
impl<A: HalApi> Access<CommandBuffer<A>> for Device<A> {}
impl<A: HalApi> Access<RenderBundle<A>> for Device<A> {}
impl<A: HalApi> Access<RenderBundle<A>> for CommandBuffer<A> {}
impl<A: HalApi> Access<PipelineLayout<A>> for Root {}
impl<A: HalApi> Access<PipelineLayout<A>> for Device<A> {}
impl<A: HalApi> Access<PipelineLayout<A>> for RenderBundle<A> {}
impl<A: HalApi> Access<BindGroupLayout<A>> for Root {}
impl<A: HalApi> Access<BindGroupLayout<A>> for Device<A> {}
impl<A: HalApi> Access<BindGroupLayout<A>> for PipelineLayout<A> {}
impl<A: HalApi> Access<BindGroupLayout<A>> for QuerySet<A> {}
impl<A: HalApi> Access<BindGroup<A>> for Root {}
impl<A: HalApi> Access<BindGroup<A>> for Device<A> {}
impl<A: HalApi> Access<BindGroup<A>> for BindGroupLayout<A> {}
impl<A: HalApi> Access<BindGroup<A>> for PipelineLayout<A> {}
impl<A: HalApi> Access<BindGroup<A>> for CommandBuffer<A> {}
impl<A: HalApi> Access<ComputePipeline<A>> for Device<A> {}
impl<A: HalApi> Access<ComputePipeline<A>> for BindGroup<A> {}
impl<A: HalApi> Access<RenderPipeline<A>> for Device<A> {}
impl<A: HalApi> Access<RenderPipeline<A>> for BindGroup<A> {}
impl<A: HalApi> Access<RenderPipeline<A>> for ComputePipeline<A> {}
impl<A: HalApi> Access<ShaderModule<A>> for Device<A> {}
impl<A: HalApi> Access<ShaderModule<A>> for BindGroupLayout<A> {}
impl<A: HalApi> Access<Buffer<A>> for Root {}
impl<A: HalApi> Access<Buffer<A>> for Device<A> {}
impl<A: HalApi> Access<Buffer<A>> for BindGroupLayout<A> {}
impl<A: HalApi> Access<Buffer<A>> for BindGroup<A> {}
impl<A: HalApi> Access<Buffer<A>> for CommandBuffer<A> {}
impl<A: HalApi> Access<Buffer<A>> for ComputePipeline<A> {}
impl<A: HalApi> Access<Buffer<A>> for RenderPipeline<A> {}
impl<A: HalApi> Access<Buffer<A>> for QuerySet<A> {}
impl<A: HalApi> Access<StagingBuffer<A>> for Device<A> {}
impl<A: HalApi> Access<Texture<A>> for Root {}
impl<A: HalApi> Access<Texture<A>> for Device<A> {}
impl<A: HalApi> Access<Texture<A>> for Buffer<A> {}
impl<A: HalApi> Access<TextureView<A>> for Root {}
impl<A: HalApi> Access<TextureView<A>> for Device<A> {}
impl<A: HalApi> Access<TextureView<A>> for Texture<A> {}
impl<A: HalApi> Access<Sampler<A>> for Root {}
impl<A: HalApi> Access<Sampler<A>> for Device<A> {}
impl<A: HalApi> Access<Sampler<A>> for TextureView<A> {}
impl<A: HalApi> Access<QuerySet<A>> for Root {}
impl<A: HalApi> Access<QuerySet<A>> for Device<A> {}
impl<A: HalApi> Access<QuerySet<A>> for CommandBuffer<A> {}
impl<A: HalApi> Access<QuerySet<A>> for RenderPipeline<A> {}
impl<A: HalApi> Access<QuerySet<A>> for ComputePipeline<A> {}
impl<A: HalApi> Access<QuerySet<A>> for Sampler<A> {}

impl<A: HalApi> Access<Blas<A>> for Root {}
impl<A: HalApi> Access<Blas<A>> for Device<A> {}
impl<A: HalApi> Access<Blas<A>> for CommandBuffer<A> {}
impl<A: HalApi> Access<Blas<A>> for Buffer<A> {}
impl<A: HalApi> Access<Blas<A>> for Sampler<A> {}
impl<A: HalApi> Access<Blas<A>> for QuerySet<A> {}
impl<A: HalApi> Access<Blas<A>> for Texture<A> {}
impl<A: HalApi> Access<Blas<A>> for TextureView<A> {}
impl<A: HalApi> Access<Tlas<A>> for Root {}
impl<A: HalApi> Access<Tlas<A>> for Device<A> {}
impl<A: HalApi> Access<Tlas<A>> for CommandBuffer<A> {}
impl<A: HalApi> Access<Tlas<A>> for Buffer<A> {}
impl<A: HalApi> Access<Tlas<A>> for Blas<A> {}
impl<A: HalApi> Access<Tlas<A>> for Sampler<A> {}
impl<A: HalApi> Access<Tlas<A>> for QuerySet<A> {}
impl<A: HalApi> Access<Tlas<A>> for Texture<A> {}
impl<A: HalApi> Access<Tlas<A>> for TextureView<A> {}

#[cfg(debug_assertions)]
thread_local! {
    /// Per-thread state checking `Token<Root>` creation in debug builds.
    ///
    /// This is the number of `Token` values alive on the current
    /// thread. Since `Token` creation respects the [`Access`] graph,
    /// there can never be more tokens alive than there are fields of
    /// [`Hub`], so a `u8` is plenty.
    static ACTIVE_TOKEN: Cell<u8> = Cell::new(0);
}

/// A zero-size permission token to lock some fields of [`Hub`].
///
/// Access to a `Token<T>` grants permission to lock any field of
/// [`Hub`] following the one of type [`Registry<T, ...>`], where
/// "following" is as defined by the [`Access`] implementations.
///
/// Calling [`Token::root()`] returns a `Token<Root>`, which grants
/// permission to lock any field. Dynamic checks ensure that each
/// thread has at most one `Token<Root>` live at a time, in debug
/// builds.
///
/// The locking methods on `Registry<T, ...>` take a `&'t mut
/// Token<A>`, and return a fresh `Token<'t, T>` and a lock guard with
/// lifetime `'t`, so the caller cannot access their `Token<A>` again
/// until they have dropped both the `Token<T>` and the lock guard.
///
/// Tokens are `!Send`, so one thread can't send its permissions to
/// another.
pub(crate) struct Token<'a, T: 'a> {
    // The `*const` makes us `!Send` and `!Sync`.
    level: PhantomData<&'a *const T>,
}

impl<'a, T> Token<'a, T> {
    /// Return a new token for a locked field.
    ///
    /// This should only be used by `Registry` locking methods.
    pub(crate) fn new() -> Self {
        #[cfg(debug_assertions)]
        ACTIVE_TOKEN.with(|active| {
            let old = active.get();
            assert_ne!(old, 0, "Root token was dropped");
            active.set(old + 1);
        });
        Self { level: PhantomData }
    }
}

impl Token<'static, Root> {
    /// Return a `Token<Root>`, granting permission to lock any [`Hub`] field.
    ///
    /// Debug builds check dynamically that each thread has at most
    /// one root token at a time.
    pub fn root() -> Self {
        #[cfg(debug_assertions)]
        ACTIVE_TOKEN.with(|active| {
            assert_eq!(0, active.replace(1), "Root token is already active");
        });

        Self { level: PhantomData }
    }
}

impl<'a, T> Drop for Token<'a, T> {
    fn drop(&mut self) {
        #[cfg(debug_assertions)]
        ACTIVE_TOKEN.with(|active| {
            let old = active.get();
            active.set(old - 1);
        });
    }
}

<<<<<<< HEAD
/// A type that can build true ids from proto-ids, and free true ids.
///
/// For some implementations, the true id is based on the proto-id.
/// The caller is responsible for providing well-allocated proto-ids.
///
/// For other implementations, the proto-id carries no information
/// (it's `()`, say), and this `IdentityHandler` type takes care of
/// allocating a fresh true id.
///
/// See the module-level documentation for details.
pub trait IdentityHandler<I>: Debug {
    /// The type of proto-id consumed by this filter, to produce a true id.
    type Input: Clone + Debug;

    /// Given a proto-id value `id`, return a true id for `backend`.
    fn process(&self, id: Self::Input, backend: Backend) -> I;

    /// Free the true id `id`.
    fn free(&self, id: I);
}

impl<I: id::TypedId + Debug> IdentityHandler<I> for Mutex<IdentityManager> {
    type Input = ();
    fn process(&self, _id: Self::Input, backend: Backend) -> I {
        self.lock().alloc(backend)
    }
    fn free(&self, id: I) {
        self.lock().free(id)
    }
}

/// A type that can produce [`IdentityHandler`] filters for ids of type `I`.
///
/// See the module-level documentation for details.
pub trait IdentityHandlerFactory<I> {
    /// The type of filter this factory constructs.
    ///
    /// "Filter" and "handler" seem to both mean the same thing here:
    /// something that can produce true ids from proto-ids.
    type Filter: IdentityHandler<I>;

    /// Create an [`IdentityHandler<I>`] implementation that can
    /// transform proto-ids into ids of type `I`.
    ///
    /// [`IdentityHandler<I>`]: IdentityHandler
    fn spawn(&self) -> Self::Filter;
}

/// A global identity handler factory based on [`IdentityManager`].
///
/// Each of this type's `IdentityHandlerFactory<I>::spawn` methods
/// returns a `Mutex<IdentityManager<I>>`, which allocates fresh `I`
/// ids itself, and takes `()` as its proto-id type.
#[derive(Debug)]
pub struct IdentityManagerFactory;

impl<I: id::TypedId + Debug> IdentityHandlerFactory<I> for IdentityManagerFactory {
    type Filter = Mutex<IdentityManager>;
    fn spawn(&self) -> Self::Filter {
        Mutex::new(IdentityManager::default())
    }
}

/// A factory that can build [`IdentityHandler`]s for all resource
/// types.
pub trait GlobalIdentityHandlerFactory:
    IdentityHandlerFactory<id::AdapterId>
    + IdentityHandlerFactory<id::DeviceId>
    + IdentityHandlerFactory<id::PipelineLayoutId>
    + IdentityHandlerFactory<id::ShaderModuleId>
    + IdentityHandlerFactory<id::BindGroupLayoutId>
    + IdentityHandlerFactory<id::BindGroupId>
    + IdentityHandlerFactory<id::CommandBufferId>
    + IdentityHandlerFactory<id::RenderBundleId>
    + IdentityHandlerFactory<id::RenderPipelineId>
    + IdentityHandlerFactory<id::ComputePipelineId>
    + IdentityHandlerFactory<id::QuerySetId>
    + IdentityHandlerFactory<id::BufferId>
    + IdentityHandlerFactory<id::StagingBufferId>
    + IdentityHandlerFactory<id::TextureId>
    + IdentityHandlerFactory<id::TextureViewId>
    + IdentityHandlerFactory<id::SamplerId>
    + IdentityHandlerFactory<id::SurfaceId>
    + IdentityHandlerFactory<id::BlasId>
    + IdentityHandlerFactory<id::TlasId>
{
}

impl GlobalIdentityHandlerFactory for IdentityManagerFactory {}

pub type Input<G, I> = <<G as IdentityHandlerFactory<I>>::Filter as IdentityHandler<I>>::Input;

pub trait Resource {
    const TYPE: &'static str;
    fn life_guard(&self) -> &crate::LifeGuard;
    fn label(&self) -> &str {
        #[cfg(debug_assertions)]
        return &self.life_guard().label;
        #[cfg(not(debug_assertions))]
        return "";
    }
}

#[derive(Debug)]
pub struct Registry<T: Resource, I: id::TypedId, F: IdentityHandlerFactory<I>> {
    identity: F::Filter,
    data: RwLock<Storage<T, I>>,
    backend: Backend,
}

impl<T: Resource, I: id::TypedId, F: IdentityHandlerFactory<I>> Registry<T, I, F> {
    fn new(backend: Backend, factory: &F) -> Self {
        Self {
            identity: factory.spawn(),
            data: RwLock::new(Storage {
                map: Vec::new(),
                kind: T::TYPE,
                _phantom: PhantomData,
            }),
            backend,
        }
    }

    fn without_backend(factory: &F, kind: &'static str) -> Self {
        Self {
            identity: factory.spawn(),
            data: RwLock::new(Storage {
                map: Vec::new(),
                kind,
                _phantom: PhantomData,
            }),
            backend: Backend::Empty,
        }
    }
}

#[must_use]
pub(crate) struct FutureId<'a, I: id::TypedId, T> {
    id: I,
    data: &'a RwLock<Storage<T, I>>,
}

impl<I: id::TypedId + Copy, T> FutureId<'_, I, T> {
    #[cfg(feature = "trace")]
    pub fn id(&self) -> I {
        self.id
    }

    pub fn into_id(self) -> I {
        self.id
    }

    pub fn assign<'a, A: Access<T>>(self, value: T, _: &'a mut Token<A>) -> id::Valid<I> {
        self.data.write().insert(self.id, value);
        id::Valid(self.id)
    }

    pub fn assign_error<'a, A: Access<T>>(self, label: &str, _: &'a mut Token<A>) -> I {
        self.data.write().insert_error(self.id, label);
        self.id
    }
}

impl<T: Resource, I: id::TypedId + Copy, F: IdentityHandlerFactory<I>> Registry<T, I, F> {
    pub(crate) fn prepare(
        &self,
        id_in: <F::Filter as IdentityHandler<I>>::Input,
    ) -> FutureId<I, T> {
        FutureId {
            id: self.identity.process(id_in, self.backend),
            data: &self.data,
        }
    }

    /// Acquire read access to this `Registry`'s contents.
    ///
    /// The caller must present a mutable reference to a `Token<A>`,
    /// for some type `A` that comes before this `Registry`'s resource
    /// type `T` in the lock ordering. A `Token<Root>` grants
    /// permission to lock any field; see [`Token::root`].
    ///
    /// Once the read lock is acquired, return a new `Token<T>`, along
    /// with a read guard for this `Registry`'s [`Storage`], which can
    /// be indexed by id to get at the actual resources.
    ///
    /// The borrow checker ensures that the caller cannot again access
    /// its `Token<A>` until it has dropped both the guard and the
    /// `Token<T>`.
    ///
    /// See the [`Hub`] type for more details on locking.
    pub(crate) fn read<'a, A: Access<T>>(
        &'a self,
        _token: &'a mut Token<A>,
    ) -> (RwLockReadGuard<'a, Storage<T, I>>, Token<'a, T>) {
        (self.data.read(), Token::new())
    }

    /// Acquire write access to this `Registry`'s contents.
    ///
    /// The caller must present a mutable reference to a `Token<A>`,
    /// for some type `A` that comes before this `Registry`'s resource
    /// type `T` in the lock ordering. A `Token<Root>` grants
    /// permission to lock any field; see [`Token::root`].
    ///
    /// Once the lock is acquired, return a new `Token<T>`, along with
    /// a write guard for this `Registry`'s [`Storage`], which can be
    /// indexed by id to get at the actual resources.
    ///
    /// The borrow checker ensures that the caller cannot again access
    /// its `Token<A>` until it has dropped both the guard and the
    /// `Token<T>`.
    ///
    /// See the [`Hub`] type for more details on locking.
    pub(crate) fn write<'a, A: Access<T>>(
        &'a self,
        _token: &'a mut Token<A>,
    ) -> (RwLockWriteGuard<'a, Storage<T, I>>, Token<'a, T>) {
        (self.data.write(), Token::new())
    }

    /// Unregister the resource at `id`.
    ///
    /// The caller must prove that it already holds a write lock for
    /// this `Registry` by passing a mutable reference to this
    /// `Registry`'s storage, obtained from the write guard returned
    /// by a previous call to [`write`], as the `guard` parameter.
    pub fn unregister_locked(&self, id: I, guard: &mut Storage<T, I>) -> Option<T> {
        let value = guard.remove(id);
        //Note: careful about the order here!
        self.identity.free(id);
        //Returning None is legal if it's an error ID
        value
    }

    /// Unregister the resource at `id` and return its value, if any.
    ///
    /// The caller must present a mutable reference to a `Token<A>`,
    /// for some type `A` that comes before this `Registry`'s resource
    /// type `T` in the lock ordering.
    ///
    /// This returns a `Token<T>`, but it's almost useless, because it
    /// doesn't return a lock guard to go with it: its only effect is
    /// to make the token you passed to this function inaccessible.
    /// However, the `Token<T>` can be used to satisfy some functions'
    /// bureacratic expectations that you will have one available.
    ///
    /// The borrow checker ensures that the caller cannot again access
    /// its `Token<A>` until it has dropped both the guard and the
    /// `Token<T>`.
    ///
    /// See the [`Hub`] type for more details on locking.
    pub(crate) fn unregister<'a, A: Access<T>>(
        &self,
        id: I,
        _token: &'a mut Token<A>,
    ) -> (Option<T>, Token<'a, T>) {
        let value = self.data.write().remove(id);
        //Note: careful about the order here!
        self.identity.free(id);
        //Returning None is legal if it's an error ID
        (value, Token::new())
    }

    pub fn label_for_resource(&self, id: I) -> String {
        let guard = self.data.read();

        let type_name = guard.kind;
        match guard.get(id) {
            Ok(res) => {
                let label = res.label();
                if label.is_empty() {
                    format!("<{}-{:?}>", type_name, id.unzip())
                } else {
                    label.to_string()
                }
            }
            Err(_) => format!(
                "<Invalid-{} label={}>",
                type_name,
                guard.label_for_invalid_id(id)
            ),
        }
    }
}

=======
>>>>>>> 384767af
#[derive(Debug)]
pub struct HubReport {
    pub adapters: StorageReport,
    pub devices: StorageReport,
    pub pipeline_layouts: StorageReport,
    pub shader_modules: StorageReport,
    pub bind_group_layouts: StorageReport,
    pub bind_groups: StorageReport,
    pub command_buffers: StorageReport,
    pub render_bundles: StorageReport,
    pub render_pipelines: StorageReport,
    pub compute_pipelines: StorageReport,
    pub query_sets: StorageReport,
    pub buffers: StorageReport,
    pub textures: StorageReport,
    pub texture_views: StorageReport,
    pub samplers: StorageReport,
}

impl HubReport {
    pub fn is_empty(&self) -> bool {
        self.adapters.is_empty()
    }
}

#[allow(rustdoc::private_intra_doc_links)]
/// All the resources for a particular backend in a [`Global`].
///
/// To obtain `global`'s `Hub` for some [`HalApi`] backend type `A`,
/// call [`A::hub(global)`].
///
/// ## Locking
///
/// Each field in `Hub` is a [`Registry`] holding all the values of a
/// particular type of resource, all protected by a single [`RwLock`].
/// So for example, to access any [`Buffer`], you must acquire a read
/// lock on the `Hub`s entire [`buffers`] registry. The lock guard
/// gives you access to the `Registry`'s [`Storage`], which you can
/// then index with the buffer's id. (Yes, this design causes
/// contention; see [#2272].)
///
/// But most `wgpu` operations require access to several different
/// kinds of resource, so you often need to hold locks on several
/// different fields of your [`Hub`] simultaneously. To avoid
/// deadlock, there is an ordering imposed on the fields, and you may
/// only acquire new locks on fields that come *after* all those you
/// are already holding locks on, in this ordering. (The ordering is
/// described in the documentation for the [`Access`] trait.)
///
/// We use Rust's type system to statically check that `wgpu_core` can
/// only ever acquire locks in the correct order:
///
/// - A value of type [`Token<T>`] represents proof that the owner
///   only holds locks on the `Hub` fields holding resources of type
///   `T` or earlier in the lock ordering. A special value of type
///   `Token<Root>`, obtained by calling [`Token::root`], represents
///   proof that no `Hub` field locks are held.
///
/// - To lock the `Hub` field holding resources of type `T`, you must
///   call its [`read`] or [`write`] methods. These require you to
///   pass in a `&mut Token<A>`, for some `A` that implements
///   [`Access<T>`]. This implementation exists only if `T` follows `A`
///   in the field ordering, which statically ensures that you are
///   indeed allowed to lock this new `Hub` field.
///
/// - The locking methods return both an [`RwLock`] guard that you can
///   use to access the field's resources, and a new `Token<T>` value.
///   These both borrow from the lifetime of your `Token<A>`, so since
///   you passed that by mutable reference, you cannot access it again
///   until you drop the new token and lock guard.
///
/// Because a thread only ever has access to the `Token<T>` for the
/// last resource type `T` it holds a lock for, and the `Access` trait
/// implementations only permit acquiring locks for types `U` that
/// follow `T` in the lock ordering, it is statically impossible for a
/// program to violate the locking order.
///
/// This does assume that threads cannot call `Token<Root>` when they
/// already hold locks (dynamically enforced in debug builds) and that
/// threads cannot send their `Token`s to other threads (enforced by
/// making `Token` neither `Send` nor `Sync`).
///
/// [`Global`]: crate::global::Global
/// [`A::hub(global)`]: HalApi::hub
/// [`RwLock`]: parking_lot::RwLock
/// [`buffers`]: Hub::buffers
/// [`read`]: Registry::read
/// [`write`]: Registry::write
/// [`Token<T>`]: Token
/// [`Access<T>`]: Access
/// [#2272]: https://github.com/gfx-rs/wgpu/pull/2272
pub struct Hub<A: HalApi, F: GlobalIdentityHandlerFactory> {
    pub adapters: Registry<Adapter<A>, id::AdapterId, F>,
    pub devices: Registry<Device<A>, id::DeviceId, F>,
    pub pipeline_layouts: Registry<PipelineLayout<A>, id::PipelineLayoutId, F>,
    pub shader_modules: Registry<ShaderModule<A>, id::ShaderModuleId, F>,
    pub bind_group_layouts: Registry<BindGroupLayout<A>, id::BindGroupLayoutId, F>,
    pub bind_groups: Registry<BindGroup<A>, id::BindGroupId, F>,
    pub command_buffers: Registry<CommandBuffer<A>, id::CommandBufferId, F>,
    pub render_bundles: Registry<RenderBundle<A>, id::RenderBundleId, F>,
    pub render_pipelines: Registry<RenderPipeline<A>, id::RenderPipelineId, F>,
    pub compute_pipelines: Registry<ComputePipeline<A>, id::ComputePipelineId, F>,
    pub query_sets: Registry<QuerySet<A>, id::QuerySetId, F>,
    pub buffers: Registry<Buffer<A>, id::BufferId, F>,
    pub staging_buffers: Registry<StagingBuffer<A>, id::StagingBufferId, F>,
    pub textures: Registry<Texture<A>, id::TextureId, F>,
    pub texture_views: Registry<TextureView<A>, id::TextureViewId, F>,
    pub samplers: Registry<Sampler<A>, id::SamplerId, F>,
    pub blas_s: Registry<Blas<A>, id::BlasId, F>,
    pub tlas_s: Registry<Tlas<A>, id::TlasId, F>,
}

impl<A: HalApi, F: GlobalIdentityHandlerFactory> Hub<A, F> {
    fn new(factory: &F) -> Self {
        Self {
            adapters: Registry::new(A::VARIANT, factory),
            devices: Registry::new(A::VARIANT, factory),
            pipeline_layouts: Registry::new(A::VARIANT, factory),
            shader_modules: Registry::new(A::VARIANT, factory),
            bind_group_layouts: Registry::new(A::VARIANT, factory),
            bind_groups: Registry::new(A::VARIANT, factory),
            command_buffers: Registry::new(A::VARIANT, factory),
            render_bundles: Registry::new(A::VARIANT, factory),
            render_pipelines: Registry::new(A::VARIANT, factory),
            compute_pipelines: Registry::new(A::VARIANT, factory),
            query_sets: Registry::new(A::VARIANT, factory),
            buffers: Registry::new(A::VARIANT, factory),
            staging_buffers: Registry::new(A::VARIANT, factory),
            textures: Registry::new(A::VARIANT, factory),
            texture_views: Registry::new(A::VARIANT, factory),
            samplers: Registry::new(A::VARIANT, factory),
            blas_s: Registry::new(A::VARIANT, factory),
            tlas_s: Registry::new(A::VARIANT, factory),
        }
    }

    //TODO: instead of having a hacky `with_adapters` parameter,
    // we should have `clear_device(device_id)` that specifically destroys
    // everything related to a logical device.
    pub(crate) fn clear(
        &self,
        surface_guard: &mut Storage<Surface, id::SurfaceId>,
        with_adapters: bool,
    ) {
        use crate::resource::TextureInner;
        use hal::{Device as _, Surface as _};

        let mut devices = self.devices.data.write();
        for element in devices.map.iter_mut() {
            if let Element::Occupied(ref mut device, _) = *element {
                device.prepare_to_die();
            }
        }

        // destroy command buffers first, since otherwise DX12 isn't happy
        for element in self.command_buffers.data.write().map.drain(..) {
            if let Element::Occupied(command_buffer, _) = element {
                let device = &devices[command_buffer.device_id.value];
                device.destroy_command_buffer(command_buffer);
            }
        }

        for element in self.samplers.data.write().map.drain(..) {
            if let Element::Occupied(sampler, _) = element {
                unsafe {
                    devices[sampler.device_id.value]
                        .raw
                        .destroy_sampler(sampler.raw);
                }
            }
        }

        for element in self.texture_views.data.write().map.drain(..) {
            if let Element::Occupied(texture_view, _) = element {
                let device = &devices[texture_view.device_id.value];
                unsafe {
                    device.raw.destroy_texture_view(texture_view.raw);
                }
            }
        }

        for element in self.textures.data.write().map.drain(..) {
            if let Element::Occupied(texture, _) = element {
                let device = &devices[texture.device_id.value];
                if let TextureInner::Native { raw: Some(raw) } = texture.inner {
                    unsafe {
                        device.raw.destroy_texture(raw);
                    }
                }
                if let TextureClearMode::RenderPass { clear_views, .. } = texture.clear_mode {
                    for view in clear_views {
                        unsafe {
                            device.raw.destroy_texture_view(view);
                        }
                    }
                }
            }
        }
        for element in self.buffers.data.write().map.drain(..) {
            if let Element::Occupied(buffer, _) = element {
                //TODO: unmap if needed
                devices[buffer.device_id.value].destroy_buffer(buffer);
            }
        }
        for element in self.bind_groups.data.write().map.drain(..) {
            if let Element::Occupied(bind_group, _) = element {
                let device = &devices[bind_group.device_id.value];
                unsafe {
                    device.raw.destroy_bind_group(bind_group.raw);
                }
            }
        }

        for element in self.shader_modules.data.write().map.drain(..) {
            if let Element::Occupied(module, _) = element {
                let device = &devices[module.device_id.value];
                unsafe {
                    device.raw.destroy_shader_module(module.raw);
                }
            }
        }
        for element in self.bind_group_layouts.data.write().map.drain(..) {
            if let Element::Occupied(bgl, _) = element {
                let device = &devices[bgl.device_id.value];
                unsafe {
                    device.raw.destroy_bind_group_layout(bgl.raw);
                }
            }
        }
        for element in self.pipeline_layouts.data.write().map.drain(..) {
            if let Element::Occupied(pipeline_layout, _) = element {
                let device = &devices[pipeline_layout.device_id.value];
                unsafe {
                    device.raw.destroy_pipeline_layout(pipeline_layout.raw);
                }
            }
        }
        for element in self.compute_pipelines.data.write().map.drain(..) {
            if let Element::Occupied(pipeline, _) = element {
                let device = &devices[pipeline.device_id.value];
                unsafe {
                    device.raw.destroy_compute_pipeline(pipeline.raw);
                }
            }
        }
        for element in self.render_pipelines.data.write().map.drain(..) {
            if let Element::Occupied(pipeline, _) = element {
                let device = &devices[pipeline.device_id.value];
                unsafe {
                    device.raw.destroy_render_pipeline(pipeline.raw);
                }
            }
        }

        for element in self.blas_s.data.write().map.drain(..) {
            if let Element::Occupied(blas, _) = element {
                let device = &devices[blas.device_id.value];
                if let Some(raw) = blas.raw {
                    unsafe {
                        device.raw.destroy_acceleration_structure(raw);
                    }
                }
            }
        }

        for element in self.tlas_s.data.write().map.drain(..) {
            if let Element::Occupied(tlas, _) = element {
                let device = &devices[tlas.device_id.value];
                if let Some(raw) = tlas.raw {
                    unsafe {
                        device.raw.destroy_acceleration_structure(raw);
                    }
                }
                if let Some(raw) = tlas.instance_buffer {
                    unsafe {
                        device.raw.destroy_buffer(raw);
                    }
                }
            }
        }

        for element in surface_guard.map.iter_mut() {
            if let Element::Occupied(ref mut surface, _epoch) = *element {
                if surface
                    .presentation
                    .as_ref()
                    .map_or(wgt::Backend::Empty, |p| p.backend())
                    != A::VARIANT
                {
                    continue;
                }
                if let Some(present) = surface.presentation.take() {
                    let device = &devices[present.device_id.value];
                    let suf = A::get_surface_mut(surface);
                    unsafe {
                        suf.unwrap().raw.unconfigure(&device.raw);
                        //TODO: we could destroy the surface here
                    }
                }
            }
        }

        for element in self.query_sets.data.write().map.drain(..) {
            if let Element::Occupied(query_set, _) = element {
                let device = &devices[query_set.device_id.value];
                unsafe {
                    device.raw.destroy_query_set(query_set.raw);
                }
            }
        }

        for element in devices.map.drain(..) {
            if let Element::Occupied(device, _) = element {
                device.dispose();
            }
        }

        if with_adapters {
            drop(devices);
            self.adapters.data.write().map.clear();
        }
    }

    pub(crate) fn surface_unconfigure(
        &self,
        device_id: id::Valid<id::DeviceId>,
        surface: &mut HalSurface<A>,
    ) {
        use hal::Surface as _;

        let devices = self.devices.data.read();
        let device = &devices[device_id];
        unsafe {
            surface.raw.unconfigure(&device.raw);
        }
    }

    pub fn generate_report(&self) -> HubReport {
        HubReport {
            adapters: self.adapters.data.read().generate_report(),
            devices: self.devices.data.read().generate_report(),
            pipeline_layouts: self.pipeline_layouts.data.read().generate_report(),
            shader_modules: self.shader_modules.data.read().generate_report(),
            bind_group_layouts: self.bind_group_layouts.data.read().generate_report(),
            bind_groups: self.bind_groups.data.read().generate_report(),
            command_buffers: self.command_buffers.data.read().generate_report(),
            render_bundles: self.render_bundles.data.read().generate_report(),
            render_pipelines: self.render_pipelines.data.read().generate_report(),
            compute_pipelines: self.compute_pipelines.data.read().generate_report(),
            query_sets: self.query_sets.data.read().generate_report(),
            buffers: self.buffers.data.read().generate_report(),
            textures: self.textures.data.read().generate_report(),
            texture_views: self.texture_views.data.read().generate_report(),
            samplers: self.samplers.data.read().generate_report(),
        }
    }
}

pub struct Hubs<F: GlobalIdentityHandlerFactory> {
    #[cfg(all(feature = "vulkan", not(target_arch = "wasm32")))]
    pub(crate) vulkan: Hub<hal::api::Vulkan, F>,
    #[cfg(all(feature = "metal", any(target_os = "macos", target_os = "ios")))]
    pub(crate) metal: Hub<hal::api::Metal, F>,
    #[cfg(all(feature = "dx12", windows))]
    pub(crate) dx12: Hub<hal::api::Dx12, F>,
    #[cfg(all(feature = "dx11", windows))]
    pub(crate) dx11: Hub<hal::api::Dx11, F>,
    #[cfg(feature = "gles")]
    pub(crate) gl: Hub<hal::api::Gles, F>,
    #[cfg(all(
        not(all(feature = "vulkan", not(target_arch = "wasm32"))),
        not(all(feature = "metal", any(target_os = "macos", target_os = "ios"))),
        not(all(feature = "dx12", windows)),
        not(all(feature = "dx11", windows)),
        not(feature = "gles"),
    ))]
    pub(crate) empty: Hub<hal::api::Empty, F>,
}

impl<F: GlobalIdentityHandlerFactory> Hubs<F> {
    pub(crate) fn new(factory: &F) -> Self {
        Self {
            #[cfg(all(feature = "vulkan", not(target_arch = "wasm32")))]
            vulkan: Hub::new(factory),
            #[cfg(all(feature = "metal", any(target_os = "macos", target_os = "ios")))]
            metal: Hub::new(factory),
            #[cfg(all(feature = "dx12", windows))]
            dx12: Hub::new(factory),
            #[cfg(all(feature = "dx11", windows))]
            dx11: Hub::new(factory),
            #[cfg(feature = "gles")]
            gl: Hub::new(factory),
            #[cfg(all(
                not(all(feature = "vulkan", not(target_arch = "wasm32"))),
                not(all(feature = "metal", any(target_os = "macos", target_os = "ios"))),
                not(all(feature = "dx12", windows)),
                not(all(feature = "dx11", windows)),
                not(feature = "gles"),
            ))]
            empty: Hub::new(factory),
        }
    }
}<|MERGE_RESOLUTION|>--- conflicted
+++ resolved
@@ -164,17 +164,12 @@
     identity::GlobalIdentityHandlerFactory,
     instance::{Adapter, HalSurface, Instance, Surface},
     pipeline::{ComputePipeline, RenderPipeline, ShaderModule},
-<<<<<<< HEAD
+    registry::Registry,
     resource::{
         Blas, Buffer, QuerySet, Sampler, StagingBuffer, Texture, TextureClearMode, TextureView,
         Tlas,
     },
-    Epoch, Index,
-=======
-    registry::Registry,
-    resource::{Buffer, QuerySet, Sampler, StagingBuffer, Texture, TextureClearMode, TextureView},
     storage::{Element, Storage, StorageReport},
->>>>>>> 384767af
 };
 
 #[cfg(debug_assertions)]
@@ -381,294 +376,6 @@
     }
 }
 
-<<<<<<< HEAD
-/// A type that can build true ids from proto-ids, and free true ids.
-///
-/// For some implementations, the true id is based on the proto-id.
-/// The caller is responsible for providing well-allocated proto-ids.
-///
-/// For other implementations, the proto-id carries no information
-/// (it's `()`, say), and this `IdentityHandler` type takes care of
-/// allocating a fresh true id.
-///
-/// See the module-level documentation for details.
-pub trait IdentityHandler<I>: Debug {
-    /// The type of proto-id consumed by this filter, to produce a true id.
-    type Input: Clone + Debug;
-
-    /// Given a proto-id value `id`, return a true id for `backend`.
-    fn process(&self, id: Self::Input, backend: Backend) -> I;
-
-    /// Free the true id `id`.
-    fn free(&self, id: I);
-}
-
-impl<I: id::TypedId + Debug> IdentityHandler<I> for Mutex<IdentityManager> {
-    type Input = ();
-    fn process(&self, _id: Self::Input, backend: Backend) -> I {
-        self.lock().alloc(backend)
-    }
-    fn free(&self, id: I) {
-        self.lock().free(id)
-    }
-}
-
-/// A type that can produce [`IdentityHandler`] filters for ids of type `I`.
-///
-/// See the module-level documentation for details.
-pub trait IdentityHandlerFactory<I> {
-    /// The type of filter this factory constructs.
-    ///
-    /// "Filter" and "handler" seem to both mean the same thing here:
-    /// something that can produce true ids from proto-ids.
-    type Filter: IdentityHandler<I>;
-
-    /// Create an [`IdentityHandler<I>`] implementation that can
-    /// transform proto-ids into ids of type `I`.
-    ///
-    /// [`IdentityHandler<I>`]: IdentityHandler
-    fn spawn(&self) -> Self::Filter;
-}
-
-/// A global identity handler factory based on [`IdentityManager`].
-///
-/// Each of this type's `IdentityHandlerFactory<I>::spawn` methods
-/// returns a `Mutex<IdentityManager<I>>`, which allocates fresh `I`
-/// ids itself, and takes `()` as its proto-id type.
-#[derive(Debug)]
-pub struct IdentityManagerFactory;
-
-impl<I: id::TypedId + Debug> IdentityHandlerFactory<I> for IdentityManagerFactory {
-    type Filter = Mutex<IdentityManager>;
-    fn spawn(&self) -> Self::Filter {
-        Mutex::new(IdentityManager::default())
-    }
-}
-
-/// A factory that can build [`IdentityHandler`]s for all resource
-/// types.
-pub trait GlobalIdentityHandlerFactory:
-    IdentityHandlerFactory<id::AdapterId>
-    + IdentityHandlerFactory<id::DeviceId>
-    + IdentityHandlerFactory<id::PipelineLayoutId>
-    + IdentityHandlerFactory<id::ShaderModuleId>
-    + IdentityHandlerFactory<id::BindGroupLayoutId>
-    + IdentityHandlerFactory<id::BindGroupId>
-    + IdentityHandlerFactory<id::CommandBufferId>
-    + IdentityHandlerFactory<id::RenderBundleId>
-    + IdentityHandlerFactory<id::RenderPipelineId>
-    + IdentityHandlerFactory<id::ComputePipelineId>
-    + IdentityHandlerFactory<id::QuerySetId>
-    + IdentityHandlerFactory<id::BufferId>
-    + IdentityHandlerFactory<id::StagingBufferId>
-    + IdentityHandlerFactory<id::TextureId>
-    + IdentityHandlerFactory<id::TextureViewId>
-    + IdentityHandlerFactory<id::SamplerId>
-    + IdentityHandlerFactory<id::SurfaceId>
-    + IdentityHandlerFactory<id::BlasId>
-    + IdentityHandlerFactory<id::TlasId>
-{
-}
-
-impl GlobalIdentityHandlerFactory for IdentityManagerFactory {}
-
-pub type Input<G, I> = <<G as IdentityHandlerFactory<I>>::Filter as IdentityHandler<I>>::Input;
-
-pub trait Resource {
-    const TYPE: &'static str;
-    fn life_guard(&self) -> &crate::LifeGuard;
-    fn label(&self) -> &str {
-        #[cfg(debug_assertions)]
-        return &self.life_guard().label;
-        #[cfg(not(debug_assertions))]
-        return "";
-    }
-}
-
-#[derive(Debug)]
-pub struct Registry<T: Resource, I: id::TypedId, F: IdentityHandlerFactory<I>> {
-    identity: F::Filter,
-    data: RwLock<Storage<T, I>>,
-    backend: Backend,
-}
-
-impl<T: Resource, I: id::TypedId, F: IdentityHandlerFactory<I>> Registry<T, I, F> {
-    fn new(backend: Backend, factory: &F) -> Self {
-        Self {
-            identity: factory.spawn(),
-            data: RwLock::new(Storage {
-                map: Vec::new(),
-                kind: T::TYPE,
-                _phantom: PhantomData,
-            }),
-            backend,
-        }
-    }
-
-    fn without_backend(factory: &F, kind: &'static str) -> Self {
-        Self {
-            identity: factory.spawn(),
-            data: RwLock::new(Storage {
-                map: Vec::new(),
-                kind,
-                _phantom: PhantomData,
-            }),
-            backend: Backend::Empty,
-        }
-    }
-}
-
-#[must_use]
-pub(crate) struct FutureId<'a, I: id::TypedId, T> {
-    id: I,
-    data: &'a RwLock<Storage<T, I>>,
-}
-
-impl<I: id::TypedId + Copy, T> FutureId<'_, I, T> {
-    #[cfg(feature = "trace")]
-    pub fn id(&self) -> I {
-        self.id
-    }
-
-    pub fn into_id(self) -> I {
-        self.id
-    }
-
-    pub fn assign<'a, A: Access<T>>(self, value: T, _: &'a mut Token<A>) -> id::Valid<I> {
-        self.data.write().insert(self.id, value);
-        id::Valid(self.id)
-    }
-
-    pub fn assign_error<'a, A: Access<T>>(self, label: &str, _: &'a mut Token<A>) -> I {
-        self.data.write().insert_error(self.id, label);
-        self.id
-    }
-}
-
-impl<T: Resource, I: id::TypedId + Copy, F: IdentityHandlerFactory<I>> Registry<T, I, F> {
-    pub(crate) fn prepare(
-        &self,
-        id_in: <F::Filter as IdentityHandler<I>>::Input,
-    ) -> FutureId<I, T> {
-        FutureId {
-            id: self.identity.process(id_in, self.backend),
-            data: &self.data,
-        }
-    }
-
-    /// Acquire read access to this `Registry`'s contents.
-    ///
-    /// The caller must present a mutable reference to a `Token<A>`,
-    /// for some type `A` that comes before this `Registry`'s resource
-    /// type `T` in the lock ordering. A `Token<Root>` grants
-    /// permission to lock any field; see [`Token::root`].
-    ///
-    /// Once the read lock is acquired, return a new `Token<T>`, along
-    /// with a read guard for this `Registry`'s [`Storage`], which can
-    /// be indexed by id to get at the actual resources.
-    ///
-    /// The borrow checker ensures that the caller cannot again access
-    /// its `Token<A>` until it has dropped both the guard and the
-    /// `Token<T>`.
-    ///
-    /// See the [`Hub`] type for more details on locking.
-    pub(crate) fn read<'a, A: Access<T>>(
-        &'a self,
-        _token: &'a mut Token<A>,
-    ) -> (RwLockReadGuard<'a, Storage<T, I>>, Token<'a, T>) {
-        (self.data.read(), Token::new())
-    }
-
-    /// Acquire write access to this `Registry`'s contents.
-    ///
-    /// The caller must present a mutable reference to a `Token<A>`,
-    /// for some type `A` that comes before this `Registry`'s resource
-    /// type `T` in the lock ordering. A `Token<Root>` grants
-    /// permission to lock any field; see [`Token::root`].
-    ///
-    /// Once the lock is acquired, return a new `Token<T>`, along with
-    /// a write guard for this `Registry`'s [`Storage`], which can be
-    /// indexed by id to get at the actual resources.
-    ///
-    /// The borrow checker ensures that the caller cannot again access
-    /// its `Token<A>` until it has dropped both the guard and the
-    /// `Token<T>`.
-    ///
-    /// See the [`Hub`] type for more details on locking.
-    pub(crate) fn write<'a, A: Access<T>>(
-        &'a self,
-        _token: &'a mut Token<A>,
-    ) -> (RwLockWriteGuard<'a, Storage<T, I>>, Token<'a, T>) {
-        (self.data.write(), Token::new())
-    }
-
-    /// Unregister the resource at `id`.
-    ///
-    /// The caller must prove that it already holds a write lock for
-    /// this `Registry` by passing a mutable reference to this
-    /// `Registry`'s storage, obtained from the write guard returned
-    /// by a previous call to [`write`], as the `guard` parameter.
-    pub fn unregister_locked(&self, id: I, guard: &mut Storage<T, I>) -> Option<T> {
-        let value = guard.remove(id);
-        //Note: careful about the order here!
-        self.identity.free(id);
-        //Returning None is legal if it's an error ID
-        value
-    }
-
-    /// Unregister the resource at `id` and return its value, if any.
-    ///
-    /// The caller must present a mutable reference to a `Token<A>`,
-    /// for some type `A` that comes before this `Registry`'s resource
-    /// type `T` in the lock ordering.
-    ///
-    /// This returns a `Token<T>`, but it's almost useless, because it
-    /// doesn't return a lock guard to go with it: its only effect is
-    /// to make the token you passed to this function inaccessible.
-    /// However, the `Token<T>` can be used to satisfy some functions'
-    /// bureacratic expectations that you will have one available.
-    ///
-    /// The borrow checker ensures that the caller cannot again access
-    /// its `Token<A>` until it has dropped both the guard and the
-    /// `Token<T>`.
-    ///
-    /// See the [`Hub`] type for more details on locking.
-    pub(crate) fn unregister<'a, A: Access<T>>(
-        &self,
-        id: I,
-        _token: &'a mut Token<A>,
-    ) -> (Option<T>, Token<'a, T>) {
-        let value = self.data.write().remove(id);
-        //Note: careful about the order here!
-        self.identity.free(id);
-        //Returning None is legal if it's an error ID
-        (value, Token::new())
-    }
-
-    pub fn label_for_resource(&self, id: I) -> String {
-        let guard = self.data.read();
-
-        let type_name = guard.kind;
-        match guard.get(id) {
-            Ok(res) => {
-                let label = res.label();
-                if label.is_empty() {
-                    format!("<{}-{:?}>", type_name, id.unzip())
-                } else {
-                    label.to_string()
-                }
-            }
-            Err(_) => format!(
-                "<Invalid-{} label={}>",
-                type_name,
-                guard.label_for_invalid_id(id)
-            ),
-        }
-    }
-}
-
-=======
->>>>>>> 384767af
 #[derive(Debug)]
 pub struct HubReport {
     pub adapters: StorageReport,
