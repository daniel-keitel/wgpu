use crate::resource;

pub fn is_power_of_two_u16(val: u16) -> bool {
    val != 0 && (val & (val - 1)) == 0
}

pub fn is_power_of_two_u32(val: u32) -> bool {
    val != 0 && (val & (val - 1)) == 0
}

pub fn is_valid_copy_src_texture_format(
    format: wgt::TextureFormat,
    aspect: wgt::TextureAspect,
) -> bool {
    use wgt::TextureAspect as Ta;
    use wgt::TextureFormat as Tf;
    match (format, aspect) {
        (Tf::Depth24Plus, _) | (Tf::Depth24PlusStencil8, Ta::DepthOnly) => false,
        _ => true,
    }
}

pub fn is_valid_copy_dst_texture_format(
    format: wgt::TextureFormat,
    aspect: wgt::TextureAspect,
) -> bool {
    use wgt::TextureAspect as Ta;
    use wgt::TextureFormat as Tf;
    match (format, aspect) {
        (Tf::Depth24Plus | Tf::Depth32Float, _)
        | (Tf::Depth24PlusStencil8 | Tf::Depth32FloatStencil8, Ta::DepthOnly) => false,
        _ => true,
    }
}

#[cfg_attr(
    any(not(target_arch = "wasm32"), target_os = "emscripten"),
    allow(unused)
)]
pub fn is_valid_external_image_copy_dst_texture_format(format: wgt::TextureFormat) -> bool {
    use wgt::TextureFormat as Tf;
    match format {
        Tf::R8Unorm
        | Tf::R16Float
        | Tf::R32Float
        | Tf::Rg8Unorm
        | Tf::Rg16Float
        | Tf::Rg32Float
        | Tf::Rgba8Unorm
        | Tf::Rgba8UnormSrgb
        | Tf::Bgra8Unorm
        | Tf::Bgra8UnormSrgb
        | Tf::Rgb10a2Unorm
        | Tf::Rgba16Float
        | Tf::Rgba32Float => true,
        _ => false,
    }
}

pub fn map_buffer_usage(usage: wgt::BufferUsages) -> hal::BufferUses {
    let mut u = hal::BufferUses::empty();
    u.set(
        hal::BufferUses::MAP_READ,
        usage.contains(wgt::BufferUsages::MAP_READ),
    );
    u.set(
        hal::BufferUses::MAP_WRITE,
        usage.contains(wgt::BufferUsages::MAP_WRITE),
    );
    u.set(
        hal::BufferUses::COPY_SRC,
        usage.contains(wgt::BufferUsages::COPY_SRC),
    );
    u.set(
        hal::BufferUses::COPY_DST,
        usage.contains(wgt::BufferUsages::COPY_DST),
    );
    u.set(
        hal::BufferUses::INDEX,
        usage.contains(wgt::BufferUsages::INDEX),
    );
    u.set(
        hal::BufferUses::VERTEX,
        usage.contains(wgt::BufferUsages::VERTEX),
    );
    u.set(
        hal::BufferUses::UNIFORM,
        usage.contains(wgt::BufferUsages::UNIFORM),
    );
    u.set(
        hal::BufferUses::STORAGE_READ | hal::BufferUses::STORAGE_READ_WRITE,
        usage.contains(wgt::BufferUsages::STORAGE),
    );
    u.set(
        hal::BufferUses::INDIRECT,
        usage.contains(wgt::BufferUsages::INDIRECT),
    );
    u.set(
<<<<<<< HEAD
        hal::BufferUses::BOTTOM_LEVEL_ACCELERATION_STRUCTURE_INPUT,
        usage.contains(wgt::BufferUsages::BLAS_INPUT),
    );
    u.set(
        hal::BufferUses::TOP_LEVEL_ACCELERATION_STRUCTURE_INPUT,
        usage.contains(wgt::BufferUsages::TLAS_INPUT),
=======
        hal::BufferUses::QUERY_RESOLVE,
        usage.contains(wgt::BufferUsages::QUERY_RESOLVE),
>>>>>>> 384767af
    );
    u
}

pub fn map_texture_usage(
    usage: wgt::TextureUsages,
    aspect: hal::FormatAspects,
) -> hal::TextureUses {
    let mut u = hal::TextureUses::empty();
    u.set(
        hal::TextureUses::COPY_SRC,
        usage.contains(wgt::TextureUsages::COPY_SRC),
    );
    u.set(
        hal::TextureUses::COPY_DST,
        usage.contains(wgt::TextureUsages::COPY_DST),
    );
    u.set(
        hal::TextureUses::RESOURCE,
        usage.contains(wgt::TextureUsages::TEXTURE_BINDING),
    );
    u.set(
        hal::TextureUses::STORAGE_READ | hal::TextureUses::STORAGE_READ_WRITE,
        usage.contains(wgt::TextureUsages::STORAGE_BINDING),
    );
    let is_color = aspect.contains(hal::FormatAspects::COLOR);
    u.set(
        hal::TextureUses::COLOR_TARGET,
        usage.contains(wgt::TextureUsages::RENDER_ATTACHMENT) && is_color,
    );
    u.set(
        hal::TextureUses::DEPTH_STENCIL_READ | hal::TextureUses::DEPTH_STENCIL_WRITE,
        usage.contains(wgt::TextureUsages::RENDER_ATTACHMENT) && !is_color,
    );
    u
}

pub fn map_texture_usage_from_hal(uses: hal::TextureUses) -> wgt::TextureUsages {
    let mut u = wgt::TextureUsages::empty();
    u.set(
        wgt::TextureUsages::COPY_SRC,
        uses.contains(hal::TextureUses::COPY_SRC),
    );
    u.set(
        wgt::TextureUsages::COPY_DST,
        uses.contains(hal::TextureUses::COPY_DST),
    );
    u.set(
        wgt::TextureUsages::TEXTURE_BINDING,
        uses.contains(hal::TextureUses::RESOURCE),
    );
    u.set(
        wgt::TextureUsages::STORAGE_BINDING,
        uses.contains(hal::TextureUses::STORAGE_READ | hal::TextureUses::STORAGE_READ_WRITE),
    );
    u.set(
        wgt::TextureUsages::RENDER_ATTACHMENT,
        uses.contains(hal::TextureUses::COLOR_TARGET),
    );
    u
}

pub fn check_texture_dimension_size(
    dimension: wgt::TextureDimension,
    wgt::Extent3d {
        width,
        height,
        depth_or_array_layers,
    }: wgt::Extent3d,
    sample_size: u32,
    limits: &wgt::Limits,
) -> Result<(), resource::TextureDimensionError> {
    use resource::{TextureDimensionError as Tde, TextureErrorDimension as Ted};
    use wgt::TextureDimension::*;

    let (extent_limits, sample_limit) = match dimension {
        D1 => ([limits.max_texture_dimension_1d, 1, 1], 1),
        D2 => (
            [
                limits.max_texture_dimension_2d,
                limits.max_texture_dimension_2d,
                limits.max_texture_array_layers,
            ],
            32,
        ),
        D3 => (
            [
                limits.max_texture_dimension_3d,
                limits.max_texture_dimension_3d,
                limits.max_texture_dimension_3d,
            ],
            1,
        ),
    };

    for (&dim, (&given, &limit)) in [Ted::X, Ted::Y, Ted::Z].iter().zip(
        [width, height, depth_or_array_layers]
            .iter()
            .zip(extent_limits.iter()),
    ) {
        if given == 0 {
            return Err(Tde::Zero(dim));
        }
        if given > limit {
            return Err(Tde::LimitExceeded { dim, given, limit });
        }
    }
    if sample_size == 0 || sample_size > sample_limit || !is_power_of_two_u32(sample_size) {
        return Err(Tde::InvalidSampleCount(sample_size));
    }

    Ok(())
}

pub fn bind_group_layout_flags(features: wgt::Features) -> hal::BindGroupLayoutFlags {
    let mut flags = hal::BindGroupLayoutFlags::empty();
    flags.set(
        hal::BindGroupLayoutFlags::PARTIALLY_BOUND,
        features.contains(wgt::Features::PARTIALLY_BOUND_BINDING_ARRAY),
    );
    flags
}<|MERGE_RESOLUTION|>--- conflicted
+++ resolved
@@ -96,17 +96,16 @@
         usage.contains(wgt::BufferUsages::INDIRECT),
     );
     u.set(
-<<<<<<< HEAD
+        hal::BufferUses::QUERY_RESOLVE,
+        usage.contains(wgt::BufferUsages::QUERY_RESOLVE),
+    );
+    u.set(
         hal::BufferUses::BOTTOM_LEVEL_ACCELERATION_STRUCTURE_INPUT,
         usage.contains(wgt::BufferUsages::BLAS_INPUT),
     );
     u.set(
         hal::BufferUses::TOP_LEVEL_ACCELERATION_STRUCTURE_INPUT,
         usage.contains(wgt::BufferUsages::TLAS_INPUT),
-=======
-        hal::BufferUses::QUERY_RESOLVE,
-        usage.contains(wgt::BufferUsages::QUERY_RESOLVE),
->>>>>>> 384767af
     );
     u
 }
