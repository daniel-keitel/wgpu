use std::sync::Arc;

use parking_lot::{RwLock, RwLockReadGuard, RwLockWriteGuard};
use wgt::Backend;

use crate::{
    id::Id,
    identity::IdentityManager,
    resource::Resource,
    storage::{Element, InvalidId, Storage},
};

#[derive(Copy, Clone, Debug, Default, PartialEq, Eq)]
pub struct RegistryReport {
    pub num_allocated: usize,
    pub num_kept_from_user: usize,
    pub num_released_from_user: usize,
    pub num_error: usize,
    pub element_size: usize,
}

impl RegistryReport {
    pub fn is_empty(&self) -> bool {
        self.num_allocated + self.num_kept_from_user == 0
    }
}

/// Registry is the primary holder of each resource type
/// Every resource is now arcanized so the last arc released
/// will in the end free the memory and release the inner raw resource
///
/// Registry act as the main entry point to keep resource alive
/// when created and released from user land code
///
/// A resource may still be alive when released from user land code
/// if it's used in active submission or anyway kept alive from
/// any other dependent resource
///
#[derive(Debug)]
pub(crate) struct Registry<T: Resource> {
    identity: Arc<IdentityManager<T::Marker>>,
    storage: RwLock<Storage<T>>,
    backend: Backend,
}

impl<T: Resource> Registry<T> {
    pub(crate) fn new(backend: Backend) -> Self {
        Self {
            identity: Arc::new(IdentityManager::new()),
            storage: RwLock::new(Storage::new()),
            backend,
        }
    }

    pub(crate) fn without_backend() -> Self {
        Self::new(Backend::Empty)
    }
}

#[must_use]
pub(crate) struct FutureId<'a, T: Resource> {
    id: Id<T::Marker>,
    data: &'a RwLock<Storage<T>>,
}

impl<T: Resource> FutureId<'_, T> {
    #[allow(dead_code)]
    pub fn id(&self) -> Id<T::Marker> {
        self.id
    }

    pub fn into_id(self) -> Id<T::Marker> {
        self.id
    }

    pub fn init(&self, mut value: T) -> Arc<T> {
        value.as_info_mut().set_id(self.id);
        Arc::new(value)
    }

    pub fn init_in_place(&self, mut value: Arc<T>) -> Arc<T> {
        Arc::get_mut(&mut value)
            .unwrap()
            .as_info_mut()
            .set_id(self.id);
        value
    }

    /// Assign a new resource to this ID.
    ///
    /// Registers it with the registry, and fills out the resource info.
    pub fn assign(self, value: Arc<T>) -> (Id<T::Marker>, Arc<T>) {
        let mut data = self.data.write();
<<<<<<< HEAD
        let inited_val = self.init(value);
        data.insert(self.id, inited_val.clone());
        (self.id, inited_val)
=======
        data.insert(self.id, self.init_in_place(value));
        (self.id, data.get(self.id).unwrap().clone())
>>>>>>> 5b8be97a
    }

    /// Assign an existing resource to a new ID.
    ///
    /// Registers it with the registry.
    ///
    /// This _will_ leak the ID, and it will not be recycled again.
    /// See https://github.com/gfx-rs/wgpu/issues/4912.
    pub fn assign_existing(self, value: &Arc<T>) -> Id<T::Marker> {
        let mut data = self.data.write();
        debug_assert!(!data.contains(self.id));
        data.insert(self.id, value.clone());
        self.id
    }

    pub fn assign_error(self, label: &str) -> Id<T::Marker> {
        self.data.write().insert_error(self.id, label);
        self.id
    }
}

impl<T: Resource> Registry<T> {
    pub(crate) fn prepare(&self, id_in: Option<Id<T::Marker>>) -> FutureId<T> {
        FutureId {
            id: match id_in {
                Some(id_in) => {
                    self.identity.mark_as_used(id_in);
                    id_in
                }
                None => self.identity.process(self.backend),
            },
            data: &self.storage,
        }
    }

    pub(crate) fn request(&self) -> FutureId<T> {
        FutureId {
            id: self.identity.process(self.backend),
            data: &self.storage,
        }
    }
    pub(crate) fn try_get(&self, id: Id<T::Marker>) -> Result<Option<Arc<T>>, InvalidId> {
        self.read().try_get(id).map(|o| o.cloned())
    }
    pub(crate) fn get(&self, id: Id<T::Marker>) -> Result<Arc<T>, InvalidId> {
        self.read().get_owned(id)
    }
    pub(crate) fn read<'a>(&'a self) -> RwLockReadGuard<'a, Storage<T>> {
        self.storage.read()
    }
    pub(crate) fn write<'a>(&'a self) -> RwLockWriteGuard<'a, Storage<T>> {
        self.storage.write()
    }
    pub(crate) fn unregister_locked(
        &self,
        id: Id<T::Marker>,
        storage: &mut Storage<T>,
    ) -> Option<Arc<T>> {
        self.identity.free(id);
        storage.remove(id)
    }
    pub(crate) fn force_replace(&self, id: Id<T::Marker>, mut value: T) {
        let mut storage = self.storage.write();
        value.as_info_mut().set_id(id);
        storage.force_replace(id, value)
    }
    pub(crate) fn force_replace_with_error(&self, id: Id<T::Marker>, label: &str) {
        let mut storage = self.storage.write();
        storage.remove(id);
        storage.insert_error(id, label);
    }
    pub(crate) fn unregister(&self, id: Id<T::Marker>) -> Option<Arc<T>> {
        self.identity.free(id);
        let value = self.storage.write().remove(id);
        //Returning None is legal if it's an error ID
        value
    }

    pub(crate) fn label_for_resource(&self, id: Id<T::Marker>) -> String {
        let guard = self.storage.read();

        let type_name = guard.kind();
        match guard.get(id) {
            Ok(res) => {
                let label = res.label();
                if label.is_empty() {
                    format!("<{}-{:?}>", type_name, id.unzip())
                } else {
                    label
                }
            }
            Err(_) => format!(
                "<Invalid-{} label={}>",
                type_name,
                guard.label_for_invalid_id(id)
            ),
        }
    }

    pub(crate) fn generate_report(&self) -> RegistryReport {
        let storage = self.storage.read();
        let mut report = RegistryReport {
            element_size: std::mem::size_of::<T>(),
            ..Default::default()
        };
        report.num_allocated = self.identity.values.lock().count();
        for element in storage.map.iter() {
            match *element {
                Element::Occupied(..) => report.num_kept_from_user += 1,
                Element::Vacant => report.num_released_from_user += 1,
                Element::Error(..) => report.num_error += 1,
            }
        }
        report
    }
}<|MERGE_RESOLUTION|>--- conflicted
+++ resolved
@@ -91,14 +91,8 @@
     /// Registers it with the registry, and fills out the resource info.
     pub fn assign(self, value: Arc<T>) -> (Id<T::Marker>, Arc<T>) {
         let mut data = self.data.write();
-<<<<<<< HEAD
-        let inited_val = self.init(value);
-        data.insert(self.id, inited_val.clone());
-        (self.id, inited_val)
-=======
         data.insert(self.id, self.init_in_place(value));
         (self.id, data.get(self.id).unwrap().clone())
->>>>>>> 5b8be97a
     }
 
     /// Assign an existing resource to a new ID.
