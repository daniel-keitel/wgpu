/*! Resource State and Lifetime Trackers

These structures are responsible for keeping track of resource state,
generating barriers where needednd making sure resources are kept
alive until the trackers die.

## General Architecture

Tracking is some of the hottest code in the entire codebase, so the trackers
are designed to be as cache efficient as possible. They store resource state
in flat vectors, storing metadata SOA style, one vector per type of metadata.

A lot of the tracker code is deeply unsafe, using unchecked accesses all over
to make performance as good as possible. However, for all unsafe accesses, there
is a corresponding debug assert the checks if that access is valid. This helps
get bugs caught fast, while still letting users not need to pay for the bounds
checks.

In wgpu, each resource ID includes a bitfield holding an index.
Indices are allocated and re-used, so they will always be as low as
reasonably possible. This allows us to use IDs to index into an array
of tracking information.

## Statefulness

There are two main types of trackers, stateful and stateless.

Stateful trackers are for buffers and textures. They both have
resource state attached to them which needs to be used to generate
automatic synchronization. Because of the different requirements of
buffers and textures, they have two separate tracking structures.

Stateless trackers only store metadata and own the given resource.

## Use Case

Within each type of tracker, the trackers are further split into 3 different
use cases, Bind Group, Usage Scopend a full Tracker.

Bind Group trackers are just a list of different resources, their refcount,
and how they are used. Textures are used via a selector and a usage type.
Buffers by just a usage type. Stateless resources don't have a usage type.

Usage Scope trackers are only for stateful resources. These trackers represent
a single [`UsageScope`] in the spec. When a use is added to a usage scope,
it is merged with all other uses of that resource in that scope. If there
is a usage conflict, merging will fail and an error will be reported.

Full trackers represent a before and after state of a resource. These
are used for tracking on the device and on command buffers. The before
state represents the state the resource is first used as in the command buffer,
the after state is the state the command buffer leaves the resource in.
These double ended buffers can then be used to generate the needed transitions
between command buffers.

## Dense Datastructure with Sparse Data

This tracking system is based on having completely dense data, but trackers do
not always contain every resource. Some resources (or even most resources) go
unused in any given command buffer. So to help speed up the process of iterating
through possibly thousands of resources, we use a bit vector to represent if
a resource is in the buffer or not. This allows us extremely efficient memory
utilizations well as being able to bail out of whole blocks of 32-64 resources
with a single usize comparison with zero. In practice this means that merging
partially resident buffers is extremely quick.

The main advantage of this dense datastructure is that we can do merging
of trackers in an extremely efficient fashion that results in us doing linear
scans down a couple of buffers. CPUs and their caches absolutely eat this up.

## Stateful Resource Operations

All operations on stateful trackers boil down to one of four operations:
- `insert(tracker, new_state)` adds a resource with a given state to the tracker
  for the first time.
- `merge(tracker, new_state)` merges this new state with the previous state, checking
  for usage conflicts.
- `barrier(tracker, new_state)` compares the given state to the existing state and
  generates the needed barriers.
- `update(tracker, new_state)` takes the given new state and overrides the old state.

This allows us to compose the operations to form the various kinds of tracker merges
that need to happen in the codebase. For each resource in the given merger, the following
operation applies:

```text
UsageScope <- Resource = insert(scope, usage) OR merge(scope, usage)
UsageScope <- UsageScope = insert(scope, scope) OR merge(scope, scope)
CommandBuffer <- UsageScope = insert(buffer.start, buffer.end, scope)
                              OR barrier(buffer.end, scope) + update(buffer.end, scope)
Device <- CommandBuffer = insert(device.start, device.end, buffer.start, buffer.end)
                          OR barrier(device.end, buffer.start) + update(device.end, buffer.end)
```

[`UsageScope`]: https://gpuweb.github.io/gpuweb/#programming-model-synchronization
*/

mod buffer;
mod metadata;
mod range;
mod stateless;
mod texture;

use crate::{
    binding_model, command,
    lock::{rank, Mutex},
    pipeline,
    resource::{self, Labeled, ResourceErrorIdent},
    snatch::SnatchGuard,
};

use std::{fmt, ops, sync::Arc};
use thiserror::Error;

pub(crate) use buffer::{
    BufferBindGroupState, BufferTracker, BufferUsageScope, DeviceBufferTracker,
};
use metadata::{ResourceMetadata, ResourceMetadataProvider};
pub(crate) use stateless::StatelessTracker;
pub(crate) use texture::{
    DeviceTextureTracker, TextureSelector, TextureTracker, TextureTrackerSetSingle,
    TextureUsageScope, TextureViewBindGroupState,
};
use wgt::strict_assert_ne;

#[repr(transparent)]
#[derive(Copy, Clone, Debug, PartialEq, Eq, Hash, PartialOrd, Ord)]
pub(crate) struct TrackerIndex(u32);

impl TrackerIndex {
    pub fn as_usize(self) -> usize {
        self.0 as usize
    }
}

/// wgpu-core internally use some array-like storage for tracking resources.
/// To that end, there needs to be a uniquely assigned index for each live resource
/// of a certain type. This index is separate from the resource ID for various reasons:
/// - There can be multiple resource IDs pointing the the same resource.
/// - IDs of dead handles can be recycled while resources are internally held alive (and tracked).
/// - The plan is to remove IDs in the long run
///   ([#5121](https://github.com/gfx-rs/wgpu/issues/5121)).
///
/// In order to produce these tracker indices, there is a shared TrackerIndexAllocator
/// per resource type. Indices have the same lifetime as the internal resource they
/// are associated to (alloc happens when creating the resource and free is called when
/// the resource is dropped).
struct TrackerIndexAllocator {
    unused: Vec<TrackerIndex>,
    next_index: TrackerIndex,
}

impl TrackerIndexAllocator {
    pub fn new() -> Self {
        TrackerIndexAllocator {
            unused: Vec::new(),
            next_index: TrackerIndex(0),
        }
    }

    pub fn alloc(&mut self) -> TrackerIndex {
        if let Some(index) = self.unused.pop() {
            return index;
        }

        let index = self.next_index;
        self.next_index.0 += 1;

        index
    }

    pub fn free(&mut self, index: TrackerIndex) {
        self.unused.push(index);
    }

    // This is used to pre-allocate the tracker storage.
    pub fn size(&self) -> usize {
        self.next_index.0 as usize
    }
}

impl fmt::Debug for TrackerIndexAllocator {
    fn fmt(&self, _: &mut fmt::Formatter<'_>) -> Result<(), fmt::Error> {
        Ok(())
    }
}

/// See TrackerIndexAllocator.
#[derive(Debug)]
pub(crate) struct SharedTrackerIndexAllocator {
    inner: Mutex<TrackerIndexAllocator>,
}

impl SharedTrackerIndexAllocator {
    pub fn new() -> Self {
        SharedTrackerIndexAllocator {
            inner: Mutex::new(
                rank::SHARED_TRACKER_INDEX_ALLOCATOR_INNER,
                TrackerIndexAllocator::new(),
            ),
        }
    }

    pub fn alloc(&self) -> TrackerIndex {
        self.inner.lock().alloc()
    }

    pub fn free(&self, index: TrackerIndex) {
        self.inner.lock().free(index);
    }

    pub fn size(&self) -> usize {
        self.inner.lock().size()
    }
}

pub(crate) struct TrackerIndexAllocators {
    pub buffers: Arc<SharedTrackerIndexAllocator>,
    pub textures: Arc<SharedTrackerIndexAllocator>,
    pub texture_views: Arc<SharedTrackerIndexAllocator>,
    pub samplers: Arc<SharedTrackerIndexAllocator>,
    pub bind_groups: Arc<SharedTrackerIndexAllocator>,
    pub compute_pipelines: Arc<SharedTrackerIndexAllocator>,
    pub render_pipelines: Arc<SharedTrackerIndexAllocator>,
    pub bundles: Arc<SharedTrackerIndexAllocator>,
    pub query_sets: Arc<SharedTrackerIndexAllocator>,
<<<<<<< HEAD
    pub blas_s: Arc<SharedTrackerIndexAllocator>,
    pub tlas_s: Arc<SharedTrackerIndexAllocator>,
    pub pipeline_caches: Arc<SharedTrackerIndexAllocator>,
=======
>>>>>>> 92ecafeb
}

impl TrackerIndexAllocators {
    pub fn new() -> Self {
        TrackerIndexAllocators {
            buffers: Arc::new(SharedTrackerIndexAllocator::new()),
            textures: Arc::new(SharedTrackerIndexAllocator::new()),
            texture_views: Arc::new(SharedTrackerIndexAllocator::new()),
            samplers: Arc::new(SharedTrackerIndexAllocator::new()),
            bind_groups: Arc::new(SharedTrackerIndexAllocator::new()),
            compute_pipelines: Arc::new(SharedTrackerIndexAllocator::new()),
            render_pipelines: Arc::new(SharedTrackerIndexAllocator::new()),
            bundles: Arc::new(SharedTrackerIndexAllocator::new()),
            query_sets: Arc::new(SharedTrackerIndexAllocator::new()),
<<<<<<< HEAD
            pipeline_caches: Arc::new(SharedTrackerIndexAllocator::new()),
            blas_s: Arc::new(SharedTrackerIndexAllocator::new()),
            tlas_s: Arc::new(SharedTrackerIndexAllocator::new()),
=======
>>>>>>> 92ecafeb
        }
    }
}

/// A structure containing all the information about a particular resource
/// transition. User code should be able to generate a pipeline barrier
/// based on the contents.
#[derive(Debug, PartialEq)]
pub(crate) struct PendingTransition<S: ResourceUses> {
    pub id: u32,
    pub selector: S::Selector,
    pub usage: ops::Range<S>,
}

pub(crate) type PendingTransitionList = Vec<PendingTransition<hal::TextureUses>>;

impl PendingTransition<hal::BufferUses> {
    /// Produce the hal barrier corresponding to the transition.
    pub fn into_hal<'a>(
        self,
        buf: &'a resource::Buffer,
        snatch_guard: &'a SnatchGuard<'a>,
    ) -> hal::BufferBarrier<'a, dyn hal::DynBuffer> {
        let buffer = buf.raw(snatch_guard).expect("Buffer is destroyed");
        hal::BufferBarrier {
            buffer,
            usage: self.usage,
        }
    }
}

impl PendingTransition<hal::TextureUses> {
    /// Produce the hal barrier corresponding to the transition.
    pub fn into_hal(
        self,
        texture: &dyn hal::DynTexture,
    ) -> hal::TextureBarrier<'_, dyn hal::DynTexture> {
        // These showing up in a barrier is always a bug
        strict_assert_ne!(self.usage.start, hal::TextureUses::UNKNOWN);
        strict_assert_ne!(self.usage.end, hal::TextureUses::UNKNOWN);

        let mip_count = self.selector.mips.end - self.selector.mips.start;
        strict_assert_ne!(mip_count, 0);
        let layer_count = self.selector.layers.end - self.selector.layers.start;
        strict_assert_ne!(layer_count, 0);

        hal::TextureBarrier {
            texture,
            range: wgt::ImageSubresourceRange {
                aspect: wgt::TextureAspect::All,
                base_mip_level: self.selector.mips.start,
                mip_level_count: Some(mip_count),
                base_array_layer: self.selector.layers.start,
                array_layer_count: Some(layer_count),
            },
            usage: self.usage,
        }
    }
}

/// The uses that a resource or subresource can be in.
pub(crate) trait ResourceUses:
    fmt::Debug + ops::BitAnd<Output = Self> + ops::BitOr<Output = Self> + PartialEq + Sized + Copy
{
    /// All flags that are exclusive.
    const EXCLUSIVE: Self;

    /// The selector used by this resource.
    type Selector: fmt::Debug;

    /// Turn the resource into a pile of bits.
    fn bits(self) -> u16;
    /// Returns true if the all the uses are ordered.
    fn all_ordered(self) -> bool;
    /// Returns true if any of the uses are exclusive.
    fn any_exclusive(self) -> bool;
}

/// Returns true if the given states violates the usage scope rule
/// of any(inclusive) XOR one(exclusive)
fn invalid_resource_state<T: ResourceUses>(state: T) -> bool {
    // Is power of two also means "is one bit set". We check for this as if
    // we're in any exclusive state, we must only be in a single state.
    state.any_exclusive() && !state.bits().is_power_of_two()
}

/// Returns true if the transition from one state to another does not require
/// a barrier.
fn skip_barrier<T: ResourceUses>(old_state: T, new_state: T) -> bool {
    // If the state didn't change and all the usages are ordered, the hardware
    // will guarantee the order of accesses, so we do not need to issue a barrier at all
    old_state == new_state && old_state.all_ordered()
}

#[derive(Clone, Debug, Error)]
pub enum ResourceUsageCompatibilityError {
    #[error("Attempted to use {res} with {invalid_use}.")]
    Buffer {
        res: ResourceErrorIdent,
        invalid_use: InvalidUse<hal::BufferUses>,
    },
    #[error(
        "Attempted to use {res} (mips {mip_levels:?} layers {array_layers:?}) with {invalid_use}."
    )]
    Texture {
        res: ResourceErrorIdent,
        mip_levels: ops::Range<u32>,
        array_layers: ops::Range<u32>,
        invalid_use: InvalidUse<hal::TextureUses>,
    },
}

impl ResourceUsageCompatibilityError {
    fn from_buffer(
        buffer: &resource::Buffer,
        current_state: hal::BufferUses,
        new_state: hal::BufferUses,
    ) -> Self {
        Self::Buffer {
            res: buffer.error_ident(),
            invalid_use: InvalidUse {
                current_state,
                new_state,
            },
        }
    }

    fn from_texture(
        texture: &resource::Texture,
        selector: TextureSelector,
        current_state: hal::TextureUses,
        new_state: hal::TextureUses,
    ) -> Self {
        Self::Texture {
            res: texture.error_ident(),
            mip_levels: selector.mips,
            array_layers: selector.layers,
            invalid_use: InvalidUse {
                current_state,
                new_state,
            },
        }
    }
}

/// Pretty print helper that shows helpful descriptions of a conflicting usage.
#[derive(Clone, Debug, Eq, PartialEq)]
pub struct InvalidUse<T> {
    current_state: T,
    new_state: T,
}

impl<T: ResourceUses> fmt::Display for InvalidUse<T> {
    fn fmt(&self, f: &mut fmt::Formatter<'_>) -> fmt::Result {
        let current = self.current_state;
        let new = self.new_state;

        let current_exclusive = current & T::EXCLUSIVE;
        let new_exclusive = new & T::EXCLUSIVE;

        let exclusive = current_exclusive | new_exclusive;

        // The text starts with "tried to use X resource with {self}"
        write!(
            f,
            "conflicting usages. Current usage {current:?} and new usage {new:?}. \
            {exclusive:?} is an exclusive usage and cannot be used with any other \
            usages within the usage scope (renderpass or compute dispatch)"
        )
    }
}

/// All the usages that a bind group contains. The uses are not deduplicated in any way
/// and may include conflicting uses. This is fully compliant by the WebGPU spec.
///
/// All bind group states are sorted by their ID so that when adding to a tracker,
/// they are added in the most efficient order possible (ascending order).
#[derive(Debug)]
<<<<<<< HEAD
pub(crate) struct BindGroupStates<A: HalApi> {
    pub buffers: BufferBindGroupState<A>,
    pub textures: TextureBindGroupState<A>,
    pub views: StatelessBindGroupState<resource::TextureView<A>>,
    pub samplers: StatelessBindGroupState<resource::Sampler<A>>,
    pub acceleration_structures: StatelessBindGroupState<resource::Tlas<A>>,
=======
pub(crate) struct BindGroupStates {
    pub buffers: BufferBindGroupState,
    pub views: TextureViewBindGroupState,
    pub samplers: StatelessTracker<resource::Sampler>,
>>>>>>> 92ecafeb
}

impl BindGroupStates {
    pub fn new() -> Self {
        Self {
            buffers: BufferBindGroupState::new(),
<<<<<<< HEAD
            textures: TextureBindGroupState::new(),
            views: StatelessBindGroupState::new(),
            samplers: StatelessBindGroupState::new(),
            acceleration_structures: StatelessBindGroupState::new(),
=======
            views: TextureViewBindGroupState::new(),
            samplers: StatelessTracker::new(),
>>>>>>> 92ecafeb
        }
    }

    /// Optimize the bind group states by sorting them by ID.
    ///
    /// When this list of states is merged into a tracker, the memory
    /// accesses will be in a constant ascending order.
    pub fn optimize(&mut self) {
        self.buffers.optimize();
        // Views are stateless, however, `TextureViewBindGroupState`
        // is special as it will be merged with other texture trackers.
        self.views.optimize();
<<<<<<< HEAD
        self.samplers.optimize();
        self.acceleration_structures.optimize();
=======
        // Samplers are stateless and don't need to be optimized
        // since the tracker is never merged with any other tracker.
>>>>>>> 92ecafeb
    }
}

/// This is a render bundle specific usage scope. It includes stateless resources
/// that are not normally included in a usage scope, but are used by render bundles
/// and need to be owned by the render bundles.
#[derive(Debug)]
pub(crate) struct RenderBundleScope {
    pub buffers: BufferUsageScope,
    pub textures: TextureUsageScope,
    // Don't need to track views and samplers, they are never used directly, only by bind groups.
    pub bind_groups: StatelessTracker<binding_model::BindGroup>,
    pub render_pipelines: StatelessTracker<pipeline::RenderPipeline>,
}

impl RenderBundleScope {
    /// Create the render bundle scope and pull the maximum IDs from the hubs.
    pub fn new() -> Self {
        Self {
            buffers: BufferUsageScope::default(),
            textures: TextureUsageScope::default(),
            bind_groups: StatelessTracker::new(),
            render_pipelines: StatelessTracker::new(),
        }
    }

    /// Merge the inner contents of a bind group into the render bundle tracker.
    ///
    /// Only stateful things are merged in herell other resources are owned
    /// indirectly by the bind group.
    ///
    /// # Safety
    ///
    /// The maximum ID given by each bind group resource must be less than the
    /// length of the storage given at the call to `new`.
    pub unsafe fn merge_bind_group(
        &mut self,
        bind_group: &BindGroupStates,
    ) -> Result<(), ResourceUsageCompatibilityError> {
        unsafe { self.buffers.merge_bind_group(&bind_group.buffers)? };
        unsafe { self.textures.merge_bind_group(&bind_group.views)? };

        Ok(())
    }
}

/// A pool for storing the memory used by [`UsageScope`]s. We take and store this memory when the
/// scope is dropped to avoid reallocating. The memory required only grows and allocation cost is
/// significant when a large number of resources have been used.
pub(crate) type UsageScopePool = Mutex<Vec<(BufferUsageScope, TextureUsageScope)>>;

/// A usage scope tracker. Only needs to store stateful resources as stateless
/// resources cannot possibly have a usage conflict.
#[derive(Debug)]
pub(crate) struct UsageScope<'a> {
    pub pool: &'a UsageScopePool,
    pub buffers: BufferUsageScope,
    pub textures: TextureUsageScope,
}

impl<'a> Drop for UsageScope<'a> {
    fn drop(&mut self) {
        // clear vecs and push into pool
        self.buffers.clear();
        self.textures.clear();
        self.pool.lock().push((
            std::mem::take(&mut self.buffers),
            std::mem::take(&mut self.textures),
        ));
    }
}

impl UsageScope<'static> {
    pub fn new_pooled<'d>(
        pool: &'d UsageScopePool,
        tracker_indices: &TrackerIndexAllocators,
    ) -> UsageScope<'d> {
        let pooled = pool.lock().pop().unwrap_or_default();

        let mut scope = UsageScope::<'d> {
            pool,
            buffers: pooled.0,
            textures: pooled.1,
        };

        scope.buffers.set_size(tracker_indices.buffers.size());
        scope.textures.set_size(tracker_indices.textures.size());
        scope
    }
}

impl<'a> UsageScope<'a> {
    /// Merge the inner contents of a bind group into the usage scope.
    ///
    /// Only stateful things are merged in herell other resources are owned
    /// indirectly by the bind group.
    ///
    /// # Safety
    ///
    /// The maximum ID given by each bind group resource must be less than the
    /// length of the storage given at the call to `new`.
    pub unsafe fn merge_bind_group(
        &mut self,
        bind_group: &BindGroupStates,
    ) -> Result<(), ResourceUsageCompatibilityError> {
        unsafe {
            self.buffers.merge_bind_group(&bind_group.buffers)?;
            self.textures.merge_bind_group(&bind_group.views)?;
        }

        Ok(())
    }

    /// Merge the inner contents of a bind group into the usage scope.
    ///
    /// Only stateful things are merged in herell other resources are owned
    /// indirectly by a bind group or are merged directly into the command buffer tracker.
    ///
    /// # Safety
    ///
    /// The maximum ID given by each bind group resource must be less than the
    /// length of the storage given at the call to `new`.
    pub unsafe fn merge_render_bundle(
        &mut self,
        render_bundle: &RenderBundleScope,
    ) -> Result<(), ResourceUsageCompatibilityError> {
        self.buffers.merge_usage_scope(&render_bundle.buffers)?;
        self.textures.merge_usage_scope(&render_bundle.textures)?;

        Ok(())
    }
}

/// A tracker used by Device.
pub(crate) struct DeviceTracker {
    pub buffers: DeviceBufferTracker,
    pub textures: DeviceTextureTracker,
}

impl DeviceTracker {
    pub fn new() -> Self {
        Self {
            buffers: DeviceBufferTracker::new(),
            textures: DeviceTextureTracker::new(),
        }
    }
}

/// A full double sided tracker used by CommandBuffers.
<<<<<<< HEAD
pub(crate) struct Tracker<A: HalApi> {
    pub buffers: BufferTracker<A>,
    pub textures: TextureTracker<A>,
    pub views: StatelessTracker<resource::TextureView<A>>,
    pub bind_groups: StatelessTracker<binding_model::BindGroup<A>>,
    pub compute_pipelines: StatelessTracker<pipeline::ComputePipeline<A>>,
    pub render_pipelines: StatelessTracker<pipeline::RenderPipeline<A>>,
    pub bundles: StatelessTracker<command::RenderBundle<A>>,
    pub query_sets: StatelessTracker<resource::QuerySet<A>>,
    pub blas_s: StatelessTracker<resource::Blas<A>>,
    pub tlas_s: StatelessTracker<resource::Tlas<A>>,
=======
pub(crate) struct Tracker {
    pub buffers: BufferTracker,
    pub textures: TextureTracker,
    pub views: StatelessTracker<resource::TextureView>,
    pub bind_groups: StatelessTracker<binding_model::BindGroup>,
    pub compute_pipelines: StatelessTracker<pipeline::ComputePipeline>,
    pub render_pipelines: StatelessTracker<pipeline::RenderPipeline>,
    pub bundles: StatelessTracker<command::RenderBundle>,
    pub query_sets: StatelessTracker<resource::QuerySet>,
>>>>>>> 92ecafeb
}

impl Tracker {
    pub fn new() -> Self {
        Self {
            buffers: BufferTracker::new(),
            textures: TextureTracker::new(),
            views: StatelessTracker::new(),
            bind_groups: StatelessTracker::new(),
            compute_pipelines: StatelessTracker::new(),
            render_pipelines: StatelessTracker::new(),
            bundles: StatelessTracker::new(),
            query_sets: StatelessTracker::new(),
            blas_s: StatelessTracker::new(),
            tlas_s: StatelessTracker::new(),
        }
    }

    /// Iterates through all resources in the given bind group and adopts
    /// the state given for those resources in the UsageScope. It also
    /// removes all touched resources from the usage scope.
    ///
    /// If a transition is needed to get the resources into the needed
    /// state, those transitions are stored within the tracker. A
    /// subsequent call to [`BufferTracker::drain_transitions`] or
    /// [`TextureTracker::drain_transitions`] is needed to get those transitions.
    ///
    /// This is a really funky method used by Compute Passes to generate
    /// barriers after a call to dispatch without needing to iterate
    /// over all elements in the usage scope. We use each the
    /// bind group as a source of which IDs to look at. The bind groups
    /// must have first been added to the usage scope.
    ///
    /// Only stateful things are merged in herell other resources are owned
    /// indirectly by the bind group.
    ///
    /// # Safety
    ///
    /// The maximum ID given by each bind group resource must be less than the
    /// value given to `set_size`
    pub unsafe fn set_and_remove_from_usage_scope_sparse(
        &mut self,
        scope: &mut UsageScope,
        bind_group: &BindGroupStates,
    ) {
        unsafe {
            self.buffers.set_and_remove_from_usage_scope_sparse(
                &mut scope.buffers,
                bind_group.buffers.used_tracker_indices(),
            )
        };
        unsafe {
            self.textures
                .set_and_remove_from_usage_scope_sparse(&mut scope.textures, &bind_group.views)
        };
    }
}<|MERGE_RESOLUTION|>--- conflicted
+++ resolved
@@ -224,12 +224,8 @@
     pub render_pipelines: Arc<SharedTrackerIndexAllocator>,
     pub bundles: Arc<SharedTrackerIndexAllocator>,
     pub query_sets: Arc<SharedTrackerIndexAllocator>,
-<<<<<<< HEAD
     pub blas_s: Arc<SharedTrackerIndexAllocator>,
     pub tlas_s: Arc<SharedTrackerIndexAllocator>,
-    pub pipeline_caches: Arc<SharedTrackerIndexAllocator>,
-=======
->>>>>>> 92ecafeb
 }
 
 impl TrackerIndexAllocators {
@@ -244,12 +240,8 @@
             render_pipelines: Arc::new(SharedTrackerIndexAllocator::new()),
             bundles: Arc::new(SharedTrackerIndexAllocator::new()),
             query_sets: Arc::new(SharedTrackerIndexAllocator::new()),
-<<<<<<< HEAD
-            pipeline_caches: Arc::new(SharedTrackerIndexAllocator::new()),
             blas_s: Arc::new(SharedTrackerIndexAllocator::new()),
             tlas_s: Arc::new(SharedTrackerIndexAllocator::new()),
-=======
->>>>>>> 92ecafeb
         }
     }
 }
@@ -428,34 +420,20 @@
 /// All bind group states are sorted by their ID so that when adding to a tracker,
 /// they are added in the most efficient order possible (ascending order).
 #[derive(Debug)]
-<<<<<<< HEAD
-pub(crate) struct BindGroupStates<A: HalApi> {
-    pub buffers: BufferBindGroupState<A>,
-    pub textures: TextureBindGroupState<A>,
-    pub views: StatelessBindGroupState<resource::TextureView<A>>,
-    pub samplers: StatelessBindGroupState<resource::Sampler<A>>,
-    pub acceleration_structures: StatelessBindGroupState<resource::Tlas<A>>,
-=======
 pub(crate) struct BindGroupStates {
     pub buffers: BufferBindGroupState,
     pub views: TextureViewBindGroupState,
     pub samplers: StatelessTracker<resource::Sampler>,
->>>>>>> 92ecafeb
+    pub acceleration_structures: StatelessBindGroupState<resource::Tlas<A>>,
 }
 
 impl BindGroupStates {
     pub fn new() -> Self {
         Self {
             buffers: BufferBindGroupState::new(),
-<<<<<<< HEAD
-            textures: TextureBindGroupState::new(),
-            views: StatelessBindGroupState::new(),
-            samplers: StatelessBindGroupState::new(),
-            acceleration_structures: StatelessBindGroupState::new(),
-=======
             views: TextureViewBindGroupState::new(),
             samplers: StatelessTracker::new(),
->>>>>>> 92ecafeb
+            acceleration_structures: StatelessBindGroupState::new(),
         }
     }
 
@@ -468,13 +446,9 @@
         // Views are stateless, however, `TextureViewBindGroupState`
         // is special as it will be merged with other texture trackers.
         self.views.optimize();
-<<<<<<< HEAD
-        self.samplers.optimize();
-        self.acceleration_structures.optimize();
-=======
         // Samplers are stateless and don't need to be optimized
         // since the tracker is never merged with any other tracker.
->>>>>>> 92ecafeb
+        self.acceleration_structures.optimize();
     }
 }
 
@@ -624,19 +598,6 @@
 }
 
 /// A full double sided tracker used by CommandBuffers.
-<<<<<<< HEAD
-pub(crate) struct Tracker<A: HalApi> {
-    pub buffers: BufferTracker<A>,
-    pub textures: TextureTracker<A>,
-    pub views: StatelessTracker<resource::TextureView<A>>,
-    pub bind_groups: StatelessTracker<binding_model::BindGroup<A>>,
-    pub compute_pipelines: StatelessTracker<pipeline::ComputePipeline<A>>,
-    pub render_pipelines: StatelessTracker<pipeline::RenderPipeline<A>>,
-    pub bundles: StatelessTracker<command::RenderBundle<A>>,
-    pub query_sets: StatelessTracker<resource::QuerySet<A>>,
-    pub blas_s: StatelessTracker<resource::Blas<A>>,
-    pub tlas_s: StatelessTracker<resource::Tlas<A>>,
-=======
 pub(crate) struct Tracker {
     pub buffers: BufferTracker,
     pub textures: TextureTracker,
@@ -646,7 +607,8 @@
     pub render_pipelines: StatelessTracker<pipeline::RenderPipeline>,
     pub bundles: StatelessTracker<command::RenderBundle>,
     pub query_sets: StatelessTracker<resource::QuerySet>,
->>>>>>> 92ecafeb
+    pub blas_s: StatelessTracker<resource::Blas<A>>,
+    pub tlas_s: StatelessTracker<resource::Tlas<A>>,
 }
 
 impl Tracker {
